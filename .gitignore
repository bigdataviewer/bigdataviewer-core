--- conflicted
+++ resolved
@@ -8,11 +8,7 @@
 .project
 .settings
 /target
-<<<<<<< HEAD
-/bin/
-=======
 
 # IntelliJ
 .idea/
-*.iml
->>>>>>> 766fd379
+*.iml