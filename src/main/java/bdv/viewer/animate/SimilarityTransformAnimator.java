--- conflicted
+++ resolved
@@ -79,13 +79,8 @@
 		LinAlgHelpers.quaternionPower( qDiff, t, qDiffCurrent );
 		LinAlgHelpers.quaternionMultiply( qStart, qDiffCurrent, qCurrent );
 
-//		final double scaleCurrent = scaleStart + t * scaleDiff;
-<<<<<<< HEAD
-		final double scaleCurrent = Math.pow( scaleEnd / scaleStart, t ) * scaleStart;
-=======
 		final double alpha = Math.pow( scaleEnd / scaleStart, t );
 		final double scaleCurrent = scaleStart * alpha;
->>>>>>> 14731122
 
 		final double[] xg0Current = new double[ 3 ];
 		final double[] tCurrent = new double[ 3 ];
