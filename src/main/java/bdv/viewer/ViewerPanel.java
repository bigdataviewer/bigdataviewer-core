/*
 * #%L
 * BigDataViewer core classes with minimal dependencies
 * %%
 * Copyright (C) 2012 - 2016 Tobias Pietzsch, Stephan Saalfeld, Stephan Preibisch,
 * Jean-Yves Tinevez, HongKee Moon, Johannes Schindelin, Curtis Rueden, John Bogovic
 * %%
 * Redistribution and use in source and binary forms, with or without
 * modification, are permitted provided that the following conditions are met:
 * 
 * 1. Redistributions of source code must retain the above copyright notice,
 *    this list of conditions and the following disclaimer.
 * 2. Redistributions in binary form must reproduce the above copyright notice,
 *    this list of conditions and the following disclaimer in the documentation
 *    and/or other materials provided with the distribution.
 * 
 * THIS SOFTWARE IS PROVIDED BY THE COPYRIGHT HOLDERS AND CONTRIBUTORS "AS IS"
 * AND ANY EXPRESS OR IMPLIED WARRANTIES, INCLUDING, BUT NOT LIMITED TO, THE
 * IMPLIED WARRANTIES OF MERCHANTABILITY AND FITNESS FOR A PARTICULAR PURPOSE
 * ARE DISCLAIMED. IN NO EVENT SHALL THE COPYRIGHT HOLDERS OR CONTRIBUTORS BE
 * LIABLE FOR ANY DIRECT, INDIRECT, INCIDENTAL, SPECIAL, EXEMPLARY, OR
 * CONSEQUENTIAL DAMAGES (INCLUDING, BUT NOT LIMITED TO, PROCUREMENT OF
 * SUBSTITUTE GOODS OR SERVICES; LOSS OF USE, DATA, OR PROFITS; OR BUSINESS
 * INTERRUPTION) HOWEVER CAUSED AND ON ANY THEORY OF LIABILITY, WHETHER IN
 * CONTRACT, STRICT LIABILITY, OR TORT (INCLUDING NEGLIGENCE OR OTHERWISE)
 * ARISING IN ANY WAY OUT OF THE USE OF THIS SOFTWARE, EVEN IF ADVISED OF THE
 * POSSIBILITY OF SUCH DAMAGE.
 * #L%
 */
package bdv.viewer;

import static bdv.viewer.VisibilityAndGrouping.Event.CURRENT_SOURCE_CHANGED;
import static bdv.viewer.VisibilityAndGrouping.Event.DISPLAY_MODE_CHANGED;
import static bdv.viewer.VisibilityAndGrouping.Event.GROUP_ACTIVITY_CHANGED;
import static bdv.viewer.VisibilityAndGrouping.Event.GROUP_NAME_CHANGED;
import static bdv.viewer.VisibilityAndGrouping.Event.NUM_SOURCES_CHANGED;
import static bdv.viewer.VisibilityAndGrouping.Event.SOURCE_ACTVITY_CHANGED;
import static bdv.viewer.VisibilityAndGrouping.Event.VISIBILITY_CHANGED;

import java.awt.BorderLayout;
import java.awt.Color;
import java.awt.Component;
import java.awt.Dimension;
import java.awt.Font;
import java.awt.Graphics;
import java.awt.Graphics2D;
import java.awt.event.ActionEvent;
import java.awt.event.ActionListener;
import java.awt.event.ComponentAdapter;
import java.awt.event.ComponentEvent;
import java.awt.event.MouseEvent;
import java.awt.event.MouseListener;
import java.awt.event.MouseMotionListener;
import java.lang.reflect.InvocationTargetException;
import java.util.ArrayList;
import java.util.List;
import java.util.concurrent.CopyOnWriteArrayList;
import java.util.concurrent.ExecutorService;
import java.util.concurrent.Executors;
<<<<<<< HEAD
import java.util.concurrent.ScheduledExecutorService;
=======
import java.util.concurrent.ThreadFactory;
import java.util.concurrent.atomic.AtomicInteger;
>>>>>>> 49e512f9

import javax.swing.Action;
import javax.swing.ActionMap;
import javax.swing.Box;
import javax.swing.BoxLayout;
import javax.swing.DefaultBoundedRangeModel;
import javax.swing.JButton;
import javax.swing.JPanel;
import javax.swing.JSlider;
import javax.swing.Timer;
import javax.swing.border.EmptyBorder;
import javax.swing.event.ChangeEvent;
import javax.swing.event.ChangeListener;

import org.jdom2.Element;

import bdv.BigDataViewerActions;
import bdv.cache.CacheControl;
import bdv.tools.bookmarks.bookmark.Bookmark;
import bdv.tools.bookmarks.bookmark.DynamicBookmark;
import bdv.util.Affine3DHelpers;
import bdv.util.InvokeOnEDT;
import bdv.util.Prefs;
import bdv.viewer.animate.AbstractTransformAnimator;
import bdv.viewer.animate.MessageOverlayAnimator;
import bdv.viewer.animate.OverlayAnimator;
import bdv.viewer.animate.RotationAnimator;
import bdv.viewer.animate.TextOverlayAnimator;
import bdv.viewer.animate.TextOverlayAnimator.TextPosition;
import bdv.viewer.overlay.MultiBoxOverlayRenderer;
import bdv.viewer.overlay.ScaleBarOverlayRenderer;
import bdv.viewer.overlay.SourceInfoOverlayRenderer;
import bdv.viewer.render.MultiResolutionRenderer;
import bdv.viewer.render.TransformAwareBufferedImageOverlayRenderer;
import bdv.viewer.state.SourceGroup;
import bdv.viewer.state.SourceState;
import bdv.viewer.state.ViewerState;
import bdv.viewer.state.XmlIoViewerState;
import net.imglib2.Positionable;
import net.imglib2.RealLocalizable;
import net.imglib2.RealPoint;
import net.imglib2.RealPositionable;
import net.imglib2.realtransform.AffineTransform3D;
import net.imglib2.ui.InteractiveDisplayCanvasComponent;
import net.imglib2.ui.OverlayRenderer;
import net.imglib2.ui.PainterThread;
import net.imglib2.ui.TransformEventHandler;
import net.imglib2.ui.TransformListener;
import net.imglib2.util.LinAlgHelpers;


/**
 * A JPanel for viewing multiple of {@link Source}s. The panel contains a
 * {@link InteractiveDisplayCanvasComponent canvas} and a time slider (if there
 * are multiple time-points). Maintains a {@link ViewerState render state}, the
 * renderer, and basic navigation help overlays. It has it's own
 * {@link PainterThread} for painting, which is started on construction (use
 * {@link #stop() to stop the PainterThread}.
 *
 * @author Tobias Pietzsch &lt;tobias.pietzsch@gmail.com&gt;
 */
public class ViewerPanel extends JPanel implements OverlayRenderer, TransformListener< AffineTransform3D >, PainterThread.Paintable, VisibilityAndGrouping.UpdateListener, RequestRepaint
{
	private static final long serialVersionUID = 1L;

	/**
	 * Currently rendered state (visible sources, transformation, timepoint,
	 * etc.) A copy can be obtained by {@link #getState()}.
	 */
	protected final ViewerState state;

	/**
	 * Renders the current state for the {@link #display}.
	 */
	protected final MultiResolutionRenderer imageRenderer;

	/**
	 * TODO
	 */
	protected final TransformAwareBufferedImageOverlayRenderer renderTarget;

	/**
	 * Overlay navigation boxes.
	 */
	// TODO: move to specialized class
	protected final MultiBoxOverlayRenderer multiBoxOverlayRenderer;

	/**
	 * Overlay current source name and current timepoint.
	 */
	// TODO: move to specialized class
	protected final SourceInfoOverlayRenderer sourceInfoOverlayRenderer;

	/**
	 * TODO
	 */
	protected final ScaleBarOverlayRenderer scaleBarOverlayRenderer;

	/**
	 * Transformation set by the interactive viewer.
	 */
	protected final AffineTransform3D viewerTransform;

	/**
	 * Canvas used for displaying the rendered {@link #renderTarget image} and
	 * overlays.
	 */
	protected final InteractiveDisplayCanvasComponent< AffineTransform3D > display;

	protected final JSlider sliderTime;

	/**
	 * A {@link ThreadGroup} for (only) the threads used by this
	 * {@link ViewerPanel}, that is, {@link #painterThread} and
	 * {@link #renderingExecutorService}.
	 */
	protected ThreadGroup threadGroup;

	/**
	 * Thread that triggers repainting of the display.
	 */
	protected final PainterThread painterThread;

	/**
	 * The {@link ExecutorService} used for rendereing.
	 */
	protected final ExecutorService renderingExecutorService;

	/**
	 * Keeps track of the current mouse coordinates, which are used to provide
	 * the current global position (see {@link #getGlobalMouseCoordinates(RealPositionable)}).
	 */
	protected final MouseCoordinateListener mouseCoordinates;

	/**
	 * Manages visibility and currentness of sources and groups, as well as
	 * grouping of sources, and display mode.
	 */
	protected final VisibilityAndGrouping visibilityAndGrouping;

	/**
	 * These listeners will be notified about changes to the
	 * {@link #viewerTransform}. This is done <em>before</em> calling
	 * {@link #requestRepaint()} so listeners have the chance to interfere.
	 */
	protected final CopyOnWriteArrayList< TransformListener< AffineTransform3D > > transformListeners;

	/**
	 * These listeners will be notified about changes to the
	 * {@link #viewerTransform} that was used to render the current image. This
	 * is intended for example for {@link OverlayRenderer}s that need to exactly
	 * match the transform of their overlaid content to the transform of the
	 * image.
	 */
	protected final CopyOnWriteArrayList< TransformListener< AffineTransform3D > > lastRenderTransformListeners;

	/**
	 * These listeners will be notified about changes to the current timepoint
	 * {@link ViewerState#getCurrentTimepoint()}. This is done <em>before</em>
	 * calling {@link #requestRepaint()} so listeners have the chance to
	 * interfere.
	 */
	protected final CopyOnWriteArrayList< TimePointListener > timePointListeners;

	/**
	 * Current animator for viewer transform, or null. This is for example used
	 * to make smooth transitions when {@link #align(AlignPlane) aligning to
	 * orthogonal planes}.
	 */
	protected AbstractTransformAnimator currentAnimator = null;

	/**
	 * A list of currently incomplete (see {@link OverlayAnimator#isComplete()})
	 * animators. Initially, this contains a {@link TextOverlayAnimator} showing
	 * the "press F1 for help" message.
	 */
	protected final ArrayList< OverlayAnimator > overlayAnimators;

	/**
	 * Fade-out overlay of recent messages. See {@link #showMessage(String)}.
	 */
	protected final MessageOverlayAnimator msgOverlay;

	protected final ViewerOptions.Values options;

	protected final JButton previousKeyframeButton;

	protected final JButton addKeyframeButton;

	protected final JButton nextKeyframeButton;
	
	protected final List<ActiveBookmarkChangedListener> activeBookmarkChangedListeners = new ArrayList<>();
	
	protected final ScheduledExecutorService scheduledExecutorService = Executors.newSingleThreadScheduledExecutor();
	
	protected final Timer playTimer = new Timer( 0, this::onPlayTimerTick ); 
	
	protected final ActionMap actionMap;
	
	public ViewerPanel( final List< SourceAndConverter< ? > > sources, final int numTimePoints, final CacheControl cacheControl, final ActionMap actionMap )
	{
		this( sources, numTimePoints, cacheControl, ViewerOptions.options(), actionMap );
	}

	/**
	 * @wbp.parser.constructor
	 * @param sources
	 *            the {@link SourceAndConverter sources} to display.
	 * @param numTimepoints
	 *            number of available timepoints.
	 * @param cacheControl
	 *            to control IO budgeting and fetcher queue.
	 * @param optional
	 *            optional parameters. See {@link ViewerOptions#options()}.
	 */
	public ViewerPanel( final List< SourceAndConverter< ? > > sources, final int numTimepoints, final CacheControl cacheControl, final ViewerOptions optional, final ActionMap actionMap )
	{
		super( new BorderLayout(), false );
<<<<<<< HEAD
		setPreferredSize(new Dimension(600, 500));
=======

>>>>>>> 49e512f9
		options = optional.values;
		this.actionMap = actionMap;

		final int numGroups = 10;
		final ArrayList< SourceGroup > groups = new ArrayList<>( numGroups );
		for ( int i = 0; i < numGroups; ++i )
			groups.add( new SourceGroup( "group " + Integer.toString( i + 1 ), null ) );
		state = new ViewerState( sources, groups, numTimepoints );
		for ( int i = Math.min( numGroups, sources.size() ) - 1; i >= 0; --i )
			state.getSourceGroups().get( i ).addSource( i );

		if ( !sources.isEmpty() )
			state.setCurrentSource( 0 );
		multiBoxOverlayRenderer = new MultiBoxOverlayRenderer();
		sourceInfoOverlayRenderer = new SourceInfoOverlayRenderer();
		scaleBarOverlayRenderer = Prefs.showScaleBar() ? new ScaleBarOverlayRenderer() : null;

		threadGroup = new ThreadGroup( this.toString() );
		painterThread = new PainterThread( threadGroup, this );
		viewerTransform = new AffineTransform3D();
		renderTarget = new TransformAwareBufferedImageOverlayRenderer();
		renderTarget.setCanvasSize( options.getWidth(), options.getHeight() );

		renderingExecutorService = Executors.newFixedThreadPool(
				options.getNumRenderingThreads(),
				new RenderThreadFactory() );
		imageRenderer = new MultiResolutionRenderer(
				renderTarget, painterThread,
				options.getScreenScales(),
				options.getTargetRenderNanos(),
				options.isDoubleBuffered(),
				options.getNumRenderingThreads(),
				renderingExecutorService,
				options.isUseVolatileIfAvailable(),
				options.getAccumulateProjectorFactory(),
				cacheControl );

		mouseCoordinates = new MouseCoordinateListener();

		display = new InteractiveDisplayCanvasComponent<>(
				options.getWidth(), options.getHeight(), options.getTransformEventHandlerFactory() );
		add(display, BorderLayout.CENTER);
		
		display.addTransformListener( this );
		display.addOverlayRenderer( renderTarget );
		display.addOverlayRenderer( this );
		display.addHandler( mouseCoordinates );
		
		display.addComponentListener( new ComponentAdapter()
		{
			@Override
			public void componentResized( final ComponentEvent e )
			{
				requestRepaint();
				display.removeComponentListener( this );
			}
		} );
				
		JPanel sliderPanel = new JPanel();
		sliderPanel.setLayout(new BoxLayout(sliderPanel, BoxLayout.X_AXIS));
		
		sliderPanel.add(Box.createRigidArea(new Dimension(5, 5)));
		
		previousKeyframeButton = new JButton("<<");
		previousKeyframeButton.setToolTipText("Go to previous keyframe");
		previousKeyframeButton.addActionListener( new ActionListener()
		{
			@Override
			public void actionPerformed( ActionEvent e )
			{
				final Action action = actionMap.get( BigDataViewerActions.PREVIOUS_KEYFRAME );
				if(action != null)
					action.actionPerformed( e );
			}
		} );
		sliderPanel.add(previousKeyframeButton);
		
		sliderPanel.add(Box.createRigidArea(new Dimension(5, 5)));
		
		addKeyframeButton = new JButton("+");
		addKeyframeButton.setToolTipText("Add a new keyframe");
		addKeyframeButton.addActionListener( new ActionListener()
		{
			@Override
			public void actionPerformed( ActionEvent e )
			{
				final Action action = actionMap.get( BigDataViewerActions.ADD_KEYFRAME );
				if(action != null)
					action.actionPerformed( e );
			}
		} );
		sliderPanel.add(addKeyframeButton);
		
		sliderPanel.add(Box.createRigidArea(new Dimension(5, 5)));
		
		nextKeyframeButton = new JButton(">>");
		nextKeyframeButton.setToolTipText("Go to next keyframe");
		nextKeyframeButton.addActionListener( new ActionListener()
		{
			@Override
			public void actionPerformed( ActionEvent e )
			{
				final Action action = actionMap.get( BigDataViewerActions.NEXT_KEYFRAME );
				if(action != null)
					action.actionPerformed( e );
			}
		} );
		sliderPanel.add(nextKeyframeButton);
		
		sliderPanel.add(Box.createRigidArea(new Dimension(5, 5)));
		
		sliderPlay = new JPlaySlider();
		sliderPlay.setPreferredSize(new Dimension(200, 50));
		sliderPlay.setMinimumSize(new Dimension(200, 50));
		sliderPlay.setMaximumSize(new Dimension(200, 50));
		sliderPlay.setAlignmentX(Component.LEFT_ALIGNMENT);
		sliderPanel.add(sliderPlay);
		sliderPlay.addChangeListener( new ChangeListener()
		{
			@Override
			public void stateChanged( final ChangeEvent e )
			{
				//if ( !e.getSource().equals( sliderPlay ) )
				//	return;
						
				if(sliderPlay.getValue() == 0) {
					stopPlayExecuter();
					return;
				}
				
				final int periode = 1000 / (1 * Math.abs(sliderPlay.getValue()));
				playTimer.setDelay( periode );
				playTimer.start();
			}
		} );
		sliderPlay.addComponentListener(new ComponentAdapter() {
			@Override
			public void componentHidden(ComponentEvent e) {
				stopPlayExecuter();
			}
			
		});
		
		rigidArea = Box.createRigidArea(new Dimension(5, 5));
		sliderPanel.add(rigidArea);
		
		timeKeyframePanel = new JPanel();
		timeKeyframePanel.setBorder(new EmptyBorder(5, 0, 5, 0));
		sliderPanel.add(timeKeyframePanel);
		timeKeyframePanel.setLayout(new BoxLayout(timeKeyframePanel, BoxLayout.Y_AXIS));
		
		sliderTime = new JSlider(0, numTimepoints - 1, 0);
		sliderTime.setMinimumSize(new Dimension(36, 26));
		sliderTime.setMaximumSize(new Dimension(32767, 26));
		
		timeKeyframePanel.add(sliderTime);
		
		keyframePanel = new JKeyFramePanel(sliderTime);
		timeKeyframePanel.add(keyframePanel);
		
		sliderTime.addChangeListener( new ChangeListener()
		{
			@Override
			public void stateChanged( final ChangeEvent e )
			{
				if ( e.getSource().equals( sliderTime ) )
					setTimepoint( sliderTime.getValue() );
			}
		} );
		if(numTimepoints > 1)
			add(sliderPanel, BorderLayout.SOUTH);

		visibilityAndGrouping = new VisibilityAndGrouping( state );
		visibilityAndGrouping.addUpdateListener( this );

		transformListeners = new CopyOnWriteArrayList<>();
		lastRenderTransformListeners = new CopyOnWriteArrayList<>();
		timePointListeners = new CopyOnWriteArrayList<>();

		msgOverlay = options.getMsgOverlay();

		overlayAnimators = new ArrayList<>();
		overlayAnimators.add( msgOverlay );
		overlayAnimators.add( new TextOverlayAnimator( "Press <F1> for help.", 3000, TextPosition.CENTER ) );

		setKeyframeButtonEnable(false);
		
		painterThread.start();
	}
	
	public void stopPlayExecuter() {
		playTimer.stop();
	}
	
	private void onPlayTimerTick(ActionEvent event) {
		final int changeValue = Integer.signum(sliderPlay.getValue());
		final int newTimepoint = state.getCurrentTimepoint() + changeValue;
		final int numTimepoints = state.getNumTimepoints();
		
		if(newTimepoint<0){
			  setTimepoint(0);
			  stopPlayExecuter();
			  sliderPlay.setValue(0);
		  }
		  else if(newTimepoint > numTimepoints - 1){
			  setTimepoint(numTimepoints -1);
			  stopPlayExecuter();
			  sliderPlay.setValue(0);
		  }
		  else{
			  setTimepoint(newTimepoint);
		  }
	}

	public void setKeyframeButtonEnable(boolean enable){
		previousKeyframeButton.setEnabled(enable);
		addKeyframeButton.setEnabled(enable);
		nextKeyframeButton.setEnabled(enable);
	}
	
	public KeyFramePopupMenu getKeyFramePopupMenu(){
		return this.keyframePanel.getKeyFramePopupMenuPopupMenu();
	}
	
	public void addSource( final SourceAndConverter< ? > sourceAndConverter )
	{
		synchronized ( visibilityAndGrouping )
		{
			state.addSource( sourceAndConverter );
			visibilityAndGrouping.update( NUM_SOURCES_CHANGED );
		}
		requestRepaint();
	}

	public void removeSource( final Source< ? > source )
	{
		synchronized ( visibilityAndGrouping )
		{
			state.removeSource( source );
			visibilityAndGrouping.update( NUM_SOURCES_CHANGED );
		}
		requestRepaint();
	}

	/**
	 * Set {@code gPos} to the display coordinates at gPos transformed into the
	 * global coordinate system.
	 *
	 * @param gPos
	 *            is set to the corresponding global coordinates.
	 */
	public < P extends RealLocalizable & RealPositionable > void displayToGlobalCoordinates( final double[] gPos )
	{
		assert gPos.length >= 3;

		viewerTransform.applyInverse( gPos, gPos );
	}

	/**
	 * Set {@code gPos} to the display coordinates at gPos transformed into the
	 * global coordinate system.
	 *
	 * @param gPos
	 *            is set to the corresponding global coordinates.
	 */
	public < P extends RealLocalizable & RealPositionable > void displayToGlobalCoordinates( final P gPos )
	{
		assert gPos.numDimensions() >= 3;

		viewerTransform.applyInverse( gPos, gPos );
	}

	/**
	 * Set {@code gPos} to the display coordinates (x,y,0)<sup>T</sup> transformed into the
	 * global coordinate system.
	 *
	 * @param gPos
	 *            is set to the global coordinates at display (x,y,0)<sup>T</sup>.
	 */
	public void displayToGlobalCoordinates( final double x, final double y, final RealPositionable gPos )
	{
		assert gPos.numDimensions() >= 3;
		final RealPoint lPos = new RealPoint( 3 );
		lPos.setPosition( x, 0 );
		lPos.setPosition( y, 1 );
		viewerTransform.applyInverse( gPos, lPos );
	}

	/**
	 * Set {@code gPos} to the current mouse coordinates transformed into the
	 * global coordinate system.
	 *
	 * @param gPos
	 *            is set to the current global coordinates.
	 */
	public void getGlobalMouseCoordinates( final RealPositionable gPos )
	{
		assert gPos.numDimensions() == 3;
		final RealPoint lPos = new RealPoint( 3 );
		mouseCoordinates.getMouseCoordinates( lPos );
		viewerTransform.applyInverse( gPos, lPos );
	}

	/**
	 * TODO
	 * @param p
	 */
	public synchronized void getMouseCoordinates( final Positionable p )
	{
		assert p.numDimensions() == 2;
		mouseCoordinates.getMouseCoordinates( p );
	}

	@Override
	public void paint()
	{
		imageRenderer.paint( state );

		display.repaint();

		synchronized ( this )
		{
			if ( currentAnimator != null )
			{
				final TransformEventHandler< AffineTransform3D > handler = display.getTransformEventHandler();
				final AffineTransform3D transform = currentAnimator.getCurrent( System.currentTimeMillis() );
				handler.setTransform( transform );
				transformChanged( transform );
				if ( currentAnimator.isComplete() )
					currentAnimator = null;
			}
		}
	}

	/**
	 * Repaint as soon as possible.
	 */
	@Override
	public void requestRepaint()
	{
		imageRenderer.requestRepaint();
	}

	@Override
	public void drawOverlays( final Graphics g )
	{
		multiBoxOverlayRenderer.setViewerState( state );
		multiBoxOverlayRenderer.updateVirtualScreenSize( display.getWidth(), display.getHeight() );
		multiBoxOverlayRenderer.paint( ( Graphics2D ) g );

		sourceInfoOverlayRenderer.setViewerState( state );
		sourceInfoOverlayRenderer.paint( ( Graphics2D ) g );

		if ( Prefs.showScaleBar() )
		{
			scaleBarOverlayRenderer.setViewerState( state );
			scaleBarOverlayRenderer.paint( ( Graphics2D ) g );
		}

		final RealPoint gPos = new RealPoint( 3 );
		getGlobalMouseCoordinates( gPos );
		final String mousePosGlobalString = String.format( "(%6.1f,%6.1f,%6.1f)", gPos.getDoublePosition( 0 ), gPos.getDoublePosition( 1 ), gPos.getDoublePosition( 2 ) );

		g.setFont( new Font( "Monospaced", Font.PLAIN, 12 ) );
		g.setColor( Color.white );
		g.drawString( mousePosGlobalString, ( int ) g.getClipBounds().getWidth() - 170, 25 );

		boolean requiresRepaint = multiBoxOverlayRenderer.isHighlightInProgress();

		final long currentTimeMillis = System.currentTimeMillis();
		final ArrayList< OverlayAnimator > overlayAnimatorsToRemove = new ArrayList<>();
		for ( final OverlayAnimator animator : overlayAnimators )
		{
			animator.paint( ( Graphics2D ) g, currentTimeMillis );
			requiresRepaint |= animator.requiresRepaint();
			if ( animator.isComplete() )
				overlayAnimatorsToRemove.add( animator );
		}
		overlayAnimators.removeAll( overlayAnimatorsToRemove );

		if ( requiresRepaint )
			display.repaint();
	}

	@Override
	public synchronized void transformChanged( final AffineTransform3D transform )
	{
		viewerTransform.set( transform );
		state.setViewerTransform( transform );
		for ( final TransformListener< AffineTransform3D > l : transformListeners )
			l.transformChanged( viewerTransform );
		requestRepaint();
	}

	@Override
	public void visibilityChanged( final VisibilityAndGrouping.Event e )
	{
		switch ( e.id )
		{
		case CURRENT_SOURCE_CHANGED:
			multiBoxOverlayRenderer.highlight( visibilityAndGrouping.getCurrentSource() );
			display.repaint();
			break;
		case DISPLAY_MODE_CHANGED:
			showMessage( visibilityAndGrouping.getDisplayMode().getName() );
			display.repaint();
			break;
		case GROUP_NAME_CHANGED:
			display.repaint();
			break;
		case SOURCE_ACTVITY_CHANGED:
			// TODO multiBoxOverlayRenderer.highlight() all sources that became visible
			break;
		case GROUP_ACTIVITY_CHANGED:
			// TODO multiBoxOverlayRenderer.highlight() all sources that became visible
			break;
		case VISIBILITY_CHANGED:
			requestRepaint();
			break;
		}
	}

	private final static double c = Math.cos( Math.PI / 4 );
	private Component rigidArea;
	private JPlaySlider sliderPlay;
	private Component rigidArea_1;
	private JPanel timeKeyframePanel;
	private JKeyFramePanel keyframePanel;

	/**
	 * The planes which can be aligned with the viewer coordinate system: XY,
	 * ZY, and XZ plane.
	 */
	public static enum AlignPlane
	{
		XY( "XY", 2, new double[] { 1, 0, 0, 0 } ),
		ZY( "ZY", 0, new double[] { c, 0, -c, 0 } ),
		XZ( "XZ", 1, new double[] { c, c, 0, 0 } );

		private final String name;

		public String getName()
		{
			return name;
		}

		/**
		 * rotation from the xy-plane aligned coordinate system to this plane.
		 */
		private final double[] qAlign;

		/**
		 * Axis index. The plane spanned by the remaining two axes will be
		 * transformed to the same plane by the computed rotation and the
		 * "rotation part" of the affine source transform.
		 * @see Affine3DHelpers#extractApproximateRotationAffine(AffineTransform3D, double[], int)
		 */
		private final int coerceAffineDimension;

		private AlignPlane( final String name, final int coerceAffineDimension, final double[] qAlign )
		{
			this.name = name;
			this.coerceAffineDimension = coerceAffineDimension;
			this.qAlign = qAlign;
		}
	}

	/**
	 * Align the XY, ZY, or XZ plane of the local coordinate system of the
	 * currently active source with the viewer coordinate system.
	 *
	 * @param plane
	 *            to which plane to align.
	 */
	protected synchronized void align( final AlignPlane plane )
	{
		final SourceState< ? > source = state.getSources().get( state.getCurrentSource() );
		final AffineTransform3D sourceTransform = new AffineTransform3D();
		source.getSpimSource().getSourceTransform( state.getCurrentTimepoint(), 0, sourceTransform );

		final double[] qSource = new double[ 4 ];
		Affine3DHelpers.extractRotationAnisotropic( sourceTransform, qSource );

		final double[] qTmpSource = new double[ 4 ];
		Affine3DHelpers.extractApproximateRotationAffine( sourceTransform, qSource, plane.coerceAffineDimension );
		LinAlgHelpers.quaternionMultiply( qSource, plane.qAlign, qTmpSource );

		final double[] qTarget = new double[ 4 ];
		LinAlgHelpers.quaternionInvert( qTmpSource, qTarget );

		final AffineTransform3D transform = display.getTransformEventHandler().getTransform();
		double centerX;
		double centerY;
		if ( mouseCoordinates.isMouseInsidePanel() )
		{
			centerX = mouseCoordinates.getX();
			centerY = mouseCoordinates.getY();
		}
		else
		{
			centerY = getHeight() / 2.0;
			centerX = getWidth() / 2.0;
		}
		currentAnimator = new RotationAnimator( transform, centerX, centerY, qTarget, 300 );
		currentAnimator.setTime( System.currentTimeMillis() );
		transformChanged( transform );
	}

	public synchronized void setTransformAnimator( final AbstractTransformAnimator animator )
	{
		currentAnimator = animator;
		currentAnimator.setTime( System.currentTimeMillis() );
		requestRepaint();
	}

	/**
	 * Switch to next interpolation mode. (Currently, there are two
	 * interpolation modes: nearest-neighbor and N-linear.
	 */
	public synchronized void toggleInterpolation()
	{
		final Interpolation interpolation = state.getInterpolation();
		if ( interpolation == Interpolation.NEARESTNEIGHBOR )
		{
			state.setInterpolation( Interpolation.NLINEAR );
			showMessage( "tri-linear interpolation" );
		}
		else
		{
			state.setInterpolation( Interpolation.NEARESTNEIGHBOR );
			showMessage( "nearest-neighbor interpolation" );
		}
		requestRepaint();
	}

	/**
	 * Set the {@link DisplayMode}.
	 */
	public synchronized void setDisplayMode( final DisplayMode displayMode )
	{
		visibilityAndGrouping.setDisplayMode( displayMode );
	}

	/**
	 * Set the viewer transform.
	 */
	public synchronized void setCurrentViewerTransform( final AffineTransform3D viewerTransform )
	{
		display.getTransformEventHandler().setTransform( viewerTransform );
		transformChanged( viewerTransform );
	}

	/**
	 * Show the specified time-point.
	 *
	 * @param timepoint
	 *            time-point index.
	 */
	public synchronized void setTimepoint( final int timepoint )
	{
		if ( state.getCurrentTimepoint() != timepoint )
		{
			state.setCurrentTimepoint( timepoint );
			sliderTime.setValue( timepoint );
			for ( final TimePointListener l : timePointListeners )
				l.timePointChanged( timepoint );
			requestRepaint();
		}
	}

	/**
	 * Show the next time-point.
	 */
	public synchronized void nextTimePoint()
	{
		if ( state.getNumTimepoints() > 1 )
			sliderTime.setValue( sliderTime.getValue() + 1 );
	}

	/**
	 * Show the previous time-point.
	 */
	public synchronized void previousTimePoint()
	{
		if ( state.getNumTimepoints() > 1 )
			sliderTime.setValue( sliderTime.getValue() - 1 );
	}

	/**
	 * Set the number of available timepoints. If {@code numTimepoints == 1}
	 * this will hide the time slider, otherwise show it. If the currently
	 * displayed timepoint would be out of range with the new number of
	 * timepoints, the current timepoint is set to {@code numTimepoints - 1}.
	 *
	 * @param numTimepoints
	 *            number of available timepoints. Must be {@code >= 1}.
	 */
	public void setNumTimepoints( final int numTimepoints )
	{
		try
		{
			InvokeOnEDT.invokeAndWait( () -> setNumTimepointsSynchronized( numTimepoints ) );
		}
		catch ( InvocationTargetException | InterruptedException e )
		{
			e.printStackTrace();
		}
	}

	private synchronized void setNumTimepointsSynchronized( final int numTimepoints )
	{
		if ( numTimepoints < 1 || state.getNumTimepoints() == numTimepoints )
			return;
		else if ( numTimepoints == 1 && state.getNumTimepoints() > 1 )
			remove( sliderTime );
		else if ( numTimepoints > 1 && state.getNumTimepoints() == 1 )
			add( sliderTime, BorderLayout.SOUTH );

		state.setNumTimepoints( numTimepoints );
		if ( state.getCurrentTimepoint() >= numTimepoints )
		{
			final int timepoint = numTimepoints - 1;
			state.setCurrentTimepoint( timepoint );
			for ( final TimePointListener l : timePointListeners )
				l.timePointChanged( timepoint );
		}
		sliderTime.setModel( new DefaultBoundedRangeModel( state.getCurrentTimepoint(), 0, 0, numTimepoints - 1 ) );
		revalidate();
		requestRepaint();
	}
	
	/**
	 * Get the currently active bookmark.
	 */
	public synchronized Bookmark getActiveBookmark(){
		return state.getActiveBookmark();
	}
	
	/**
	 * Set the active bookmark
	 * @param bookmark
	 * 			the active bookmark
	 */
	public synchronized void setActiveBookmark(final Bookmark bookmark) {
		Bookmark previousBookmark = this.state.getActiveBookmark();
		this.state.setActiveBookmark(bookmark);
		
		final boolean enableKeyframeButtons = bookmark instanceof DynamicBookmark;
		setKeyframeButtonEnable(enableKeyframeButtons);
        
        if (bookmark instanceof DynamicBookmark) {
            keyframePanel.setDynamicBookmarks((DynamicBookmark) bookmark);
        } else {
        	keyframePanel.setDynamicBookmarks(null);
        }
        
        for(ActiveBookmarkChangedListener l: this.activeBookmarkChangedListeners){
        	l.activeBookmarkChanged(previousBookmark, bookmark);
        }
        
		display.repaint();
	}
	
	public void addActiveBookmarkChangedListener(ActiveBookmarkChangedListener listener){
		activeBookmarkChangedListeners.add(listener);
	}
	
	public void removeActiveBookmarkChangedListener(ActiveBookmarkChangedListener listener){
		activeBookmarkChangedListeners.remove(listener);
	}

	/**
	 * Get a copy of the current {@link ViewerState}.
	 *
	 * @return a copy of the current {@link ViewerState}.
	 */
	public ViewerState getState()
	{
		return state.copy();
	}

	/**
	 * Get the viewer canvas.
	 *
	 * @return the viewer canvas.
	 */
	public InteractiveDisplayCanvasComponent< AffineTransform3D > getDisplay()
	{
		return display;
	}

	/**
	 * Display the specified message in a text overlay for a short time.
	 *
	 * @param msg
	 *            String to display. Should be just one line of text.
	 */
	public void showMessage( final String msg )
	{
		msgOverlay.add( msg );
		display.repaint();
	}

	/**
	 * Add a new {@link OverlayAnimator} to the list of animators. The animation
	 * is immediately started. The new {@link OverlayAnimator} will remain in
	 * the list of animators until it {@link OverlayAnimator#isComplete()}.å
	 *
	 * @param animator
	 *            animator to add.
	 */
	public void addOverlayAnimator( final OverlayAnimator animator )
	{
		overlayAnimators.add( animator );
		display.repaint();
	}

	/**
	 * Add a {@link TransformListener} to notify about viewer transformation
	 * changes. Listeners will be notified when a new image has been painted
	 * with the viewer transform used to render that image.
	 *
	 * This happens immediately after that image is painted onto the screen,
	 * before any overlays are painted.
	 *
	 * @param listener
	 *            the transform listener to add.
	 */
	public void addRenderTransformListener( final TransformListener< AffineTransform3D > listener )
	{
		renderTarget.addTransformListener( listener );
	}

	/**
	 * Add a {@link TransformListener} to notify about viewer transformation
	 * changes. Listeners will be notified when a new image has been painted
	 * with the viewer transform used to render that image.
	 *
	 * This happens immediately after that image is painted onto the screen,
	 * before any overlays are painted.
	 *
	 * @param listener
	 *            the transform listener to add.
	 * @param index
	 *            position in the list of listeners at which to insert this one.
	 */
	public void addRenderTransformListener( final TransformListener< AffineTransform3D > listener, final int index )
	{
		renderTarget.addTransformListener( listener, index );
	}

	/**
	 * Add a {@link TransformListener} to notify about viewer transformation
	 * changes. Listeners will be notified <em>before</em> calling
	 * {@link #requestRepaint()} so they have the chance to interfere.
	 *
	 * @param listener
	 *            the transform listener to add.
	 */
	public void addTransformListener( final TransformListener< AffineTransform3D > listener )
	{
		addTransformListener( listener, Integer.MAX_VALUE );
	}

	/**
	 * Add a {@link TransformListener} to notify about viewer transformation
	 * changes. Listeners will be notified <em>before</em> calling
	 * {@link #requestRepaint()} so they have the chance to interfere.
	 *
	 * @param listener
	 *            the transform listener to add.
	 * @param index
	 *            position in the list of listeners at which to insert this one.
	 */
	public void addTransformListener( final TransformListener< AffineTransform3D > listener, final int index )
	{
		synchronized ( transformListeners )
		{
			final int s = transformListeners.size();
			transformListeners.add( index < 0 ? 0 : index > s ? s : index, listener );
			listener.transformChanged( viewerTransform );
		}
	}

	/**
	 * Remove a {@link TransformListener}.
	 *
	 * @param listener
	 *            the transform listener to remove.
	 */
	public void removeTransformListener( final TransformListener< AffineTransform3D > listener )
	{
		synchronized ( transformListeners )
		{
			transformListeners.remove( listener );
		}
		renderTarget.removeTransformListener( listener );
	}

	/**
	 * Add a {@link TimePointListener} to notify about time-point
	 * changes. Listeners will be notified <em>before</em> calling
	 * {@link #requestRepaint()} so they have the chance to interfere.
	 *
	 * @param listener
	 *            the listener to add.
	 */
	public void addTimePointListener( final TimePointListener listener )
	{
		addTimePointListener( listener, Integer.MAX_VALUE );
	}

	/**
	 * Add a {@link TimePointListener} to notify about time-point
	 * changes. Listeners will be notified <em>before</em> calling
	 * {@link #requestRepaint()} so they have the chance to interfere.
	 *
	 * @param listener
	 *            the listener to add.
	 * @param index
	 *            position in the list of listeners at which to insert this one.
	 */
	public void addTimePointListener( final TimePointListener listener, final int index )
	{
		synchronized ( timePointListeners )
		{
			final int s = timePointListeners.size();
			timePointListeners.add( index < 0 ? 0 : index > s ? s : index, listener );
			listener.timePointChanged( state.getCurrentTimepoint() );
		}
	}

	/**
	 * Remove a {@link TimePointListener}.
	 *
	 * @param listener
	 *            the listener to remove.
	 */
	public void removeTimePointListener( final TimePointListener listener )
	{
		synchronized ( timePointListeners )
		{
			timePointListeners.remove( listener );
		}
	}

	protected class MouseCoordinateListener implements MouseMotionListener, MouseListener
	{
		private int x;

		private int y;

		private boolean isInside;

		public synchronized void getMouseCoordinates( final Positionable p )
		{
			p.setPosition( x, 0 );
			p.setPosition( y, 1 );
		}

		@Override
		public synchronized void mouseDragged( final MouseEvent e )
		{
			x = e.getX();
			y = e.getY();
		}

		@Override
		public synchronized void mouseMoved( final MouseEvent e )
		{
			x = e.getX();
			y = e.getY();
			display.repaint(); // TODO: only when overlays are visible
		}

		public synchronized int getX()
		{
			return x;
		}

		public synchronized int getY()
		{
			return y;
		}

		public synchronized boolean isMouseInsidePanel()
		{
			return isInside;
		}

		@Override
		public synchronized void mouseEntered( final MouseEvent e )
		{
			isInside = true;
		}

		@Override
		public synchronized void mouseExited( final MouseEvent e )
		{
			isInside = false;
		}

		@Override
		public void mouseClicked( final MouseEvent e )
		{}

		@Override
		public void mousePressed( final MouseEvent e )
		{}

		@Override
		public void mouseReleased( final MouseEvent e )
		{}
	}

	public synchronized Element stateToXml()
	{
		return new XmlIoViewerState().toXml( state );
	}

	public synchronized void stateFromXml( final Element parent )
	{
		final XmlIoViewerState io = new XmlIoViewerState();
		io.restoreFromXml( parent.getChild( io.getTagName() ), state );
	}

	/**
	 * does nothing.
	 */
	@Override
	public void setCanvasSize( final int width, final int height )
	{}

	/**
	 * Returns the {@link VisibilityAndGrouping} that can be used to modify
	 * visibility and currentness of sources and groups, as well as grouping of
	 * sources, and display mode.
	 */
	public VisibilityAndGrouping getVisibilityAndGrouping()
	{
		return visibilityAndGrouping;
	}

	public ViewerOptions.Values getOptionValues()
	{
		return options;
	}

	public SourceInfoOverlayRenderer getSourceInfoOverlayRenderer()
	{
		return sourceInfoOverlayRenderer;
	}

	/**
	 * Stop the {@link #painterThread} and shutdown rendering {@link ExecutorService}.
	 */
	public void stop()
	{
		painterThread.interrupt();
		try
		{
			painterThread.join( 0 );
		}
		catch ( final InterruptedException e )
		{
			e.printStackTrace();
		}
		renderingExecutorService.shutdown();
		state.kill();
		imageRenderer.kill();
	}

	protected static final AtomicInteger panelNumber = new AtomicInteger( 1 );

	protected class RenderThreadFactory implements ThreadFactory
	{
		private final String threadNameFormat = String.format(
				"bdv-panel-%d-thread-%%d",
				panelNumber.getAndIncrement() );

		private final AtomicInteger threadNumber = new AtomicInteger( 1 );

		@Override
		public Thread newThread( final Runnable r )
		{
			final Thread t = new Thread( threadGroup, r,
					String.format( threadNameFormat, threadNumber.getAndIncrement() ),
					0 );
			if ( t.isDaemon() )
				t.setDaemon( false );
			if ( t.getPriority() != Thread.NORM_PRIORITY )
				t.setPriority( Thread.NORM_PRIORITY );
			return t;
		}
	}
}<|MERGE_RESOLUTION|>--- conflicted
+++ resolved
@@ -57,12 +57,9 @@
 import java.util.concurrent.CopyOnWriteArrayList;
 import java.util.concurrent.ExecutorService;
 import java.util.concurrent.Executors;
-<<<<<<< HEAD
 import java.util.concurrent.ScheduledExecutorService;
-=======
 import java.util.concurrent.ThreadFactory;
 import java.util.concurrent.atomic.AtomicInteger;
->>>>>>> 49e512f9
 
 import javax.swing.Action;
 import javax.swing.ActionMap;
@@ -281,11 +278,7 @@
 	public ViewerPanel( final List< SourceAndConverter< ? > > sources, final int numTimepoints, final CacheControl cacheControl, final ViewerOptions optional, final ActionMap actionMap )
 	{
 		super( new BorderLayout(), false );
-<<<<<<< HEAD
 		setPreferredSize(new Dimension(600, 500));
-=======
-
->>>>>>> 49e512f9
 		options = optional.values;
 		this.actionMap = actionMap;
 
@@ -455,8 +448,10 @@
 					setTimepoint( sliderTime.getValue() );
 			}
 		} );
-		if(numTimepoints > 1)
-			add(sliderPanel, BorderLayout.SOUTH);
+
+		add( display, BorderLayout.CENTER );
+		if ( numTimepoints > 1 )
+			add( sliderTime, BorderLayout.SOUTH );
 
 		visibilityAndGrouping = new VisibilityAndGrouping( state );
 		visibilityAndGrouping.addUpdateListener( this );
@@ -471,8 +466,16 @@
 		overlayAnimators.add( msgOverlay );
 		overlayAnimators.add( new TextOverlayAnimator( "Press <F1> for help.", 3000, TextPosition.CENTER ) );
 
-		setKeyframeButtonEnable(false);
-		
+		display.addComponentListener( new ComponentAdapter()
+		{
+			@Override
+			public void componentResized( final ComponentEvent e )
+			{
+				requestRepaint();
+				display.removeComponentListener( this );
+			}
+		} );
+
 		painterThread.start();
 	}
 	
