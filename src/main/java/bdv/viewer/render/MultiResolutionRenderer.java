--- conflicted
+++ resolved
@@ -250,11 +250,7 @@
 	/**
 	 * TODO
 	 */
-<<<<<<< HEAD
-	protected final AccumulateProjectorFactory accumulateProjectorFactory;
-=======
 	protected final AccumulateProjectorFactory< ARGBType > accumulateProjectorFactory;
->>>>>>> 1fa1a865
 
 	/**
 	 * Controls IO budgeting and fetcher queue.
@@ -325,11 +321,7 @@
 			final int numRenderingThreads,
 			final ExecutorService renderingExecutorService,
 			final boolean useVolatileIfAvailable,
-<<<<<<< HEAD
-			final AccumulateProjectorFactory accumulateProjectorFactory,
-=======
 			final AccumulateProjectorFactory< ARGBType > accumulateProjectorFactory,
->>>>>>> 1fa1a865
 			final Cache cache )
 	{
 		this.display = wrapTransformAwareRenderTarget( display );
