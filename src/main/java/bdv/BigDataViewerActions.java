/*
 * #%L
 * BigDataViewer core classes with minimal dependencies.
 * %%
 * Copyright (C) 2012 - 2022 BigDataViewer developers.
 * %%
 * Redistribution and use in source and binary forms, with or without
 * modification, are permitted provided that the following conditions are met:
 * 
 * 1. Redistributions of source code must retain the above copyright notice,
 *    this list of conditions and the following disclaimer.
 * 2. Redistributions in binary form must reproduce the above copyright notice,
 *    this list of conditions and the following disclaimer in the documentation
 *    and/or other materials provided with the distribution.
 * 
 * THIS SOFTWARE IS PROVIDED BY THE COPYRIGHT HOLDERS AND CONTRIBUTORS "AS IS"
 * AND ANY EXPRESS OR IMPLIED WARRANTIES, INCLUDING, BUT NOT LIMITED TO, THE
 * IMPLIED WARRANTIES OF MERCHANTABILITY AND FITNESS FOR A PARTICULAR PURPOSE
 * ARE DISCLAIMED. IN NO EVENT SHALL THE COPYRIGHT HOLDERS OR CONTRIBUTORS BE
 * LIABLE FOR ANY DIRECT, INDIRECT, INCIDENTAL, SPECIAL, EXEMPLARY, OR
 * CONSEQUENTIAL DAMAGES (INCLUDING, BUT NOT LIMITED TO, PROCUREMENT OF
 * SUBSTITUTE GOODS OR SERVICES; LOSS OF USE, DATA, OR PROFITS; OR BUSINESS
 * INTERRUPTION) HOWEVER CAUSED AND ON ANY THEORY OF LIABILITY, WHETHER IN
 * CONTRACT, STRICT LIABILITY, OR TORT (INCLUDING NEGLIGENCE OR OTHERWISE)
 * ARISING IN ANY WAY OUT OF THE USE OF THIS SOFTWARE, EVEN IF ADVISED OF THE
 * POSSIBILITY OF SUCH DAMAGE.
 * #L%
 */
package bdv;

<<<<<<< HEAD
=======
import java.awt.Dialog;

import javax.swing.ActionMap;
import javax.swing.InputMap;

import org.scijava.plugin.Plugin;
import org.scijava.ui.behaviour.KeyStrokeAdder;
import org.scijava.ui.behaviour.io.gui.CommandDescriptionProvider;
import org.scijava.ui.behaviour.io.gui.CommandDescriptions;
import org.scijava.ui.behaviour.util.Actions;
import org.scijava.ui.behaviour.util.InputActionBindings;

>>>>>>> a44ddcba
import bdv.tools.HelpDialog;
import bdv.tools.RecordMaxProjectionDialog;
import bdv.tools.RecordMovieDialog;
import bdv.tools.ToggleDialogAction;
import bdv.tools.VisibilityAndGroupingDialog;
import bdv.tools.bookmarks.BookmarksEditor;
import bdv.tools.brightness.BrightnessDialog;
import bdv.tools.crop.CropDialog;
import bdv.tools.transformation.ManualTransformationEditor;
import org.scijava.ui.behaviour.KeyStrokeAdder;
import org.scijava.ui.behaviour.util.Actions;
import org.scijava.ui.behaviour.util.InputActionBindings;

import javax.swing.*;
import java.awt.*;

public class BigDataViewerActions extends Actions
{
	public static final String BRIGHTNESS_SETTINGS = "brightness settings";
	public static final String VISIBILITY_AND_GROUPING = "visibility and grouping";
	public static final String SHOW_HELP = "help";
	public static final String CROP = "crop";
	public static final String MANUAL_TRANSFORM = "toggle manual transformation";
	public static final String SAVE_SETTINGS = "save settings";
	public static final String LOAD_SETTINGS = "load settings";
	public static final String EXPAND_CARDS = "expand and focus cards panel";
	public static final String COLLAPSE_CARDS = "collapse cards panel";
	public static final String RECORD_MOVIE = "record movie";
	public static final String PRODUCE_MOVIE = "produce movie";
	public static final String RECORD_MAX_PROJECTION_MOVIE = "record max projection movie";
	public static final String SET_BOOKMARK = "set bookmark";
	public static final String GO_TO_BOOKMARK = "go to bookmark";
	public static final String GO_TO_BOOKMARK_ROTATION = "go to bookmark rotation";
	public static final String PREFERENCES_DIALOG = "Preferences";

	public static final String[] BRIGHTNESS_SETTINGS_KEYS         = new String[] { "S" };
	public static final String[] VISIBILITY_AND_GROUPING_KEYS     = new String[] { "F6" };
	public static final String[] SHOW_HELP_KEYS                   = new String[] { "F1", "H" };
	public static final String[] CROP_KEYS                        = new String[] { "F9" };
<<<<<<< HEAD
	public static final String[] RECORD_MOVIE_KEYS                = new String[] { "F10" };
	public static final String[] PRODUCE_MOVIE_KEYS                = new String[] { "F7" };
=======
	public static final String[] MANUAL_TRANSFORM_KEYS            = new String[] { "T" };
>>>>>>> a44ddcba
	public static final String[] SAVE_SETTINGS_KEYS               = new String[] { "F11" };
	public static final String[] LOAD_SETTINGS_KEYS               = new String[] { "F12" };
	public static final String[] EXPAND_CARDS_KEYS                = new String[] { "P" };
	public static final String[] COLLAPSE_CARDS_KEYS              = new String[] { "shift P", "shift ESCAPE" };
	public static final String[] RECORD_MOVIE_KEYS                = new String[] { "F10" };
	public static final String[] RECORD_MAX_PROJECTION_MOVIE_KEYS = new String[] { "F8" };
	public static final String[] SET_BOOKMARK_KEYS                = new String[] { "shift B" };
	public static final String[] GO_TO_BOOKMARK_KEYS              = new String[] { "B" };
	public static final String[] GO_TO_BOOKMARK_ROTATION_KEYS     = new String[] { "O" };
	public static final String[] PREFERENCES_DIALOG_KEYS          = new String[] { "meta COMMA", "ctrl COMMA" };

	/*
	 * Command descriptions for all provided commands
	 */
	@Plugin( type = CommandDescriptionProvider.class )
	public static class Descriptions extends CommandDescriptionProvider
	{
		public Descriptions()
		{
			super( KeyConfigScopes.BIGDATAVIEWER, KeyConfigContexts.BIGDATAVIEWER );
		}

		@Override
		public void getCommandDescriptions( final CommandDescriptions descriptions )
		{
			descriptions.add( BRIGHTNESS_SETTINGS,BRIGHTNESS_SETTINGS_KEYS, "Show the Brightness&Colors dialog." );
			descriptions.add( VISIBILITY_AND_GROUPING, VISIBILITY_AND_GROUPING_KEYS, "Show the Visibility&Grouping dialog." );
			descriptions.add( SHOW_HELP, SHOW_HELP_KEYS, "Show the Help dialog." );
			descriptions.add( CROP, CROP_KEYS, "Show the Crop dialog." );
			descriptions.add( MANUAL_TRANSFORM, MANUAL_TRANSFORM_KEYS, "Toggle manual transformation mode." );
			descriptions.add( SAVE_SETTINGS, SAVE_SETTINGS_KEYS, "Save the BigDataViewer settings to a settings.xml file." );
			descriptions.add( LOAD_SETTINGS, LOAD_SETTINGS_KEYS, "Load the BigDataViewer settings from a settings.xml file." );
			descriptions.add( EXPAND_CARDS, EXPAND_CARDS_KEYS, "Expand and focus the BigDataViewer card panel" );
			descriptions.add( COLLAPSE_CARDS, COLLAPSE_CARDS_KEYS, "Collapse the BigDataViewer card panel" );
			descriptions.add( RECORD_MOVIE, RECORD_MOVIE_KEYS, "Show the Record Movie dialog." );
			descriptions.add( RECORD_MAX_PROJECTION_MOVIE, RECORD_MAX_PROJECTION_MOVIE_KEYS, "Show the Record Max Projection Movie dialog." );
			descriptions.add( SET_BOOKMARK, SET_BOOKMARK_KEYS, "Set a labeled bookmark at the current location." );
			descriptions.add( GO_TO_BOOKMARK, GO_TO_BOOKMARK_KEYS, "Retrieve a labeled bookmark location." );
			descriptions.add( GO_TO_BOOKMARK_ROTATION, GO_TO_BOOKMARK_ROTATION_KEYS, "Retrieve a labeled bookmark, set only the orientation." );
			descriptions.add( PREFERENCES_DIALOG, PREFERENCES_DIALOG_KEYS, "Show the Preferences dialog." );
		}
	}

	/**
	 * Create BigDataViewer actions and install them in the specified
	 * {@link Actions}.
	 *
	 * @param actions
	 *            navigation actions are installed here.
	 * @param bdv
	 *            Actions are targeted at this {@link BigDataViewer}.
	 */
	public static void install( final Actions actions, final BigDataViewer bdv )
	{
		toggleDialogAction( actions, bdv.brightnessDialog, BRIGHTNESS_SETTINGS, BRIGHTNESS_SETTINGS_KEYS );
		toggleDialogAction( actions, bdv.activeSourcesDialog, VISIBILITY_AND_GROUPING, VISIBILITY_AND_GROUPING_KEYS );
		toggleDialogAction( actions, bdv.helpDialog, SHOW_HELP, SHOW_HELP_KEYS );
		toggleDialogAction( actions, bdv.cropDialog, CROP, CROP_KEYS );
		toggleDialogAction( actions, bdv.movieDialog, RECORD_MOVIE, RECORD_MOVIE_KEYS );
		toggleDialogAction( actions, bdv.produceMovieDialog, PRODUCE_MOVIE, PRODUCE_MOVIE_KEYS );
		toggleDialogAction( actions, bdv.movieMaxProjectDialog, RECORD_MAX_PROJECTION_MOVIE, RECORD_MAX_PROJECTION_MOVIE_KEYS );
		toggleDialogAction( actions, bdv.preferencesDialog, PREFERENCES_DIALOG, PREFERENCES_DIALOG_KEYS );
		bookmarks( actions, bdv.bookmarkEditor );
		manualTransform( actions, bdv.manualTransformationEditor );
		actions.runnableAction( bdv::loadSettings, LOAD_SETTINGS, LOAD_SETTINGS_KEYS );
		actions.runnableAction( bdv::saveSettings, SAVE_SETTINGS, SAVE_SETTINGS_KEYS );
		actions.runnableAction( bdv::expandAndFocusCardPanel, EXPAND_CARDS, EXPAND_CARDS_KEYS );
		actions.runnableAction( bdv::collapseCardPanel, COLLAPSE_CARDS, COLLAPSE_CARDS_KEYS );
	}

	public static void toggleDialogAction( final Actions actions, final Dialog dialog, final String name, final String... defaultKeyStrokes )
	{
		actions.namedAction( new ToggleDialogAction( name, dialog ), defaultKeyStrokes );
	}

	public static void dialog( final Actions actions, final CropDialog cropDialog )
	{
		toggleDialogAction( actions, cropDialog, CROP, CROP_KEYS );
	}

	public static void dialog( final Actions actions, final HelpDialog helpDialog )
	{
		toggleDialogAction( actions, helpDialog, SHOW_HELP, SHOW_HELP_KEYS );
	}

	public static void dialog( final Actions actions, final RecordMovieDialog recordMovieDialog )
	{
		toggleDialogAction( actions, recordMovieDialog, RECORD_MOVIE, RECORD_MOVIE_KEYS );
	}

	public static void dialog( final Actions actions, final RecordMaxProjectionDialog recordMaxProjectionDialog )
	{
		toggleDialogAction( actions, recordMaxProjectionDialog, RECORD_MAX_PROJECTION_MOVIE, RECORD_MAX_PROJECTION_MOVIE_KEYS );
	}

	public static void bookmarks( final Actions actions, final BookmarksEditor bookmarksEditor )
	{
		actions.runnableAction( bookmarksEditor::initGoToBookmark, GO_TO_BOOKMARK, GO_TO_BOOKMARK_KEYS );
		actions.runnableAction( bookmarksEditor::initGoToBookmarkRotation, GO_TO_BOOKMARK_ROTATION, GO_TO_BOOKMARK_ROTATION_KEYS );
		actions.runnableAction( bookmarksEditor::initSetBookmark, SET_BOOKMARK, SET_BOOKMARK_KEYS );
	}

	public static void manualTransform( final Actions actions, final ManualTransformationEditor manualTransformationEditor )
	{
		actions.runnableAction( manualTransformationEditor::toggle, MANUAL_TRANSFORM, MANUAL_TRANSFORM_KEYS );
	}

	// -- deprecated API --

	@Deprecated
	public static void dialog( final Actions actions, final BrightnessDialog brightnessDialog )
	{
		toggleDialogAction( actions, brightnessDialog, BRIGHTNESS_SETTINGS, BRIGHTNESS_SETTINGS_KEYS );
	}

	@Deprecated
	public static void dialog( final Actions actions, final VisibilityAndGroupingDialog visibilityAndGroupingDialog )
	{
		toggleDialogAction( actions, visibilityAndGroupingDialog, VISIBILITY_AND_GROUPING, VISIBILITY_AND_GROUPING_KEYS );
	}

	/**
	 * Create BigDataViewer actions and install them in the specified
	 * {@link InputActionBindings}.
	 *
	 * @param inputActionBindings
	 *            {@link InputMap} and {@link ActionMap} are installed here.
	 * @param bdv
	 *            Actions are targeted at this {@link BigDataViewer}.
	 * @param keyProperties
	 *            user-defined key-bindings.
	 */
	@Deprecated
	public static void installActionBindings(
			final InputActionBindings inputActionBindings,
			final BigDataViewer bdv,
			final KeyStrokeAdder.Factory keyProperties )
	{
		final BigDataViewerActions actions = new BigDataViewerActions( keyProperties );

		actions.dialog( bdv.brightnessDialog );
		actions.dialog( bdv.activeSourcesDialog );
		actions.dialog( bdv.helpDialog );
		actions.dialog( bdv.cropDialog );
		actions.dialog( bdv.movieDialog );
		actions.dialog( bdv.movieMaxProjectDialog );
		actions.bookmarks( bdv.bookmarkEditor );
		actions.manualTransform( bdv.manualTransformationEditor );
		actions.runnableAction( bdv::loadSettings, LOAD_SETTINGS, LOAD_SETTINGS_KEYS );
		actions.runnableAction( bdv::saveSettings, SAVE_SETTINGS, SAVE_SETTINGS_KEYS );
		actions.runnableAction( bdv::expandAndFocusCardPanel, EXPAND_CARDS, EXPAND_CARDS_KEYS );
		actions.runnableAction( bdv::collapseCardPanel, COLLAPSE_CARDS, COLLAPSE_CARDS_KEYS );

		actions.install( inputActionBindings, "bdv" );
	}

	@Deprecated
	public BigDataViewerActions( final KeyStrokeAdder.Factory keyConfig )
	{
		super( keyConfig, new String[] { "bdv" } );
	}

	@Deprecated
	public void dialog( final BrightnessDialog brightnessDialog )
	{
		toggleDialogAction( brightnessDialog, BRIGHTNESS_SETTINGS, BRIGHTNESS_SETTINGS_KEYS );
	}

	@Deprecated
	public void dialog( final VisibilityAndGroupingDialog visibilityAndGroupingDialog )
	{
		toggleDialogAction( visibilityAndGroupingDialog, VISIBILITY_AND_GROUPING, VISIBILITY_AND_GROUPING_KEYS );
	}

	@Deprecated
	public void toggleDialogAction( final Dialog dialog, final String name, final String... defaultKeyStrokes )
	{
		keyStrokeAdder.put( name, defaultKeyStrokes );
		new ToggleDialogAction( name, dialog ).put( getActionMap() );
	}

	@Deprecated
	public void dialog( final CropDialog cropDialog )
	{
		toggleDialogAction( cropDialog, CROP, CROP_KEYS );
	}

	@Deprecated
	public void dialog( final HelpDialog helpDialog )
	{
		toggleDialogAction( helpDialog, SHOW_HELP, SHOW_HELP_KEYS );
	}

	@Deprecated
	public void dialog( final RecordMovieDialog recordMovieDialog )
	{
		toggleDialogAction( recordMovieDialog, RECORD_MOVIE, RECORD_MOVIE_KEYS );
	}

	@Deprecated
	public void dialog( final RecordMaxProjectionDialog recordMaxProjectionDialog )
	{
		toggleDialogAction( recordMaxProjectionDialog, RECORD_MAX_PROJECTION_MOVIE, RECORD_MAX_PROJECTION_MOVIE_KEYS );
	}

	@Deprecated
	public void bookmarks( final BookmarksEditor bookmarksEditor )
	{
		runnableAction( bookmarksEditor::initGoToBookmark, GO_TO_BOOKMARK, GO_TO_BOOKMARK_KEYS );
		runnableAction( bookmarksEditor::initGoToBookmarkRotation, GO_TO_BOOKMARK_ROTATION, GO_TO_BOOKMARK_ROTATION_KEYS );
		runnableAction( bookmarksEditor::initSetBookmark, SET_BOOKMARK, SET_BOOKMARK_KEYS );
	}

	@Deprecated
	public void manualTransform( final ManualTransformationEditor manualTransformationEditor )
	{
		runnableAction( manualTransformationEditor::toggle, MANUAL_TRANSFORM, MANUAL_TRANSFORM_KEYS );
	}
}<|MERGE_RESOLUTION|>--- conflicted
+++ resolved
@@ -6,13 +6,13 @@
  * %%
  * Redistribution and use in source and binary forms, with or without
  * modification, are permitted provided that the following conditions are met:
- * 
+ *
  * 1. Redistributions of source code must retain the above copyright notice,
  *    this list of conditions and the following disclaimer.
  * 2. Redistributions in binary form must reproduce the above copyright notice,
  *    this list of conditions and the following disclaimer in the documentation
  *    and/or other materials provided with the distribution.
- * 
+ *
  * THIS SOFTWARE IS PROVIDED BY THE COPYRIGHT HOLDERS AND CONTRIBUTORS "AS IS"
  * AND ANY EXPRESS OR IMPLIED WARRANTIES, INCLUDING, BUT NOT LIMITED TO, THE
  * IMPLIED WARRANTIES OF MERCHANTABILITY AND FITNESS FOR A PARTICULAR PURPOSE
@@ -28,8 +28,6 @@
  */
 package bdv;
 
-<<<<<<< HEAD
-=======
 import java.awt.Dialog;
 
 import javax.swing.ActionMap;
@@ -42,7 +40,6 @@
 import org.scijava.ui.behaviour.util.Actions;
 import org.scijava.ui.behaviour.util.InputActionBindings;
 
->>>>>>> a44ddcba
 import bdv.tools.HelpDialog;
 import bdv.tools.RecordMaxProjectionDialog;
 import bdv.tools.RecordMovieDialog;
@@ -52,12 +49,6 @@
 import bdv.tools.brightness.BrightnessDialog;
 import bdv.tools.crop.CropDialog;
 import bdv.tools.transformation.ManualTransformationEditor;
-import org.scijava.ui.behaviour.KeyStrokeAdder;
-import org.scijava.ui.behaviour.util.Actions;
-import org.scijava.ui.behaviour.util.InputActionBindings;
-
-import javax.swing.*;
-import java.awt.*;
 
 public class BigDataViewerActions extends Actions
 {
@@ -82,12 +73,8 @@
 	public static final String[] VISIBILITY_AND_GROUPING_KEYS     = new String[] { "F6" };
 	public static final String[] SHOW_HELP_KEYS                   = new String[] { "F1", "H" };
 	public static final String[] CROP_KEYS                        = new String[] { "F9" };
-<<<<<<< HEAD
-	public static final String[] RECORD_MOVIE_KEYS                = new String[] { "F10" };
 	public static final String[] PRODUCE_MOVIE_KEYS                = new String[] { "F7" };
-=======
 	public static final String[] MANUAL_TRANSFORM_KEYS            = new String[] { "T" };
->>>>>>> a44ddcba
 	public static final String[] SAVE_SETTINGS_KEYS               = new String[] { "F11" };
 	public static final String[] LOAD_SETTINGS_KEYS               = new String[] { "F12" };
 	public static final String[] EXPAND_CARDS_KEYS                = new String[] { "P" };
