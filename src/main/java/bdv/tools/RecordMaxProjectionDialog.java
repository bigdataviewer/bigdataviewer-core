--- conflicted
+++ resolved
@@ -30,7 +30,6 @@
 package bdv.tools;
 
 import java.awt.BorderLayout;
-import java.awt.FlowLayout;
 import java.awt.Frame;
 import java.awt.Graphics;
 import java.awt.Graphics2D;
@@ -62,18 +61,10 @@
 import javax.swing.SpinnerNumberModel;
 import javax.swing.WindowConstants;
 import javax.swing.border.EmptyBorder;
-<<<<<<< HEAD
-import javax.swing.event.ChangeEvent;
-import javax.swing.event.ChangeListener;
 
 import bdv.cache.CacheControl;
 import bdv.export.ProgressWriter;
 import bdv.tools.bookmarks.bookmark.DynamicBookmark;
-=======
-
-import bdv.cache.CacheControl;
-import bdv.export.ProgressWriter;
->>>>>>> de00ec5c
 import bdv.util.Prefs;
 import bdv.viewer.ViewerPanel;
 import bdv.viewer.overlay.ScaleBarOverlayRenderer;
@@ -114,17 +105,9 @@
 
 	private final JSpinner spinnerNumSteps;
 
-<<<<<<< HEAD
-	private JProgressBar progressBar;
-
-	private boolean isRecordThreadRunning;
-
-	private JButton cancelButton;
-=======
 	private final JProgressBar progressBar;
 
 	private volatile boolean stopRecording;
->>>>>>> de00ec5c
 
 	public RecordMaxProjectionDialog( final Frame owner, final ViewerPanel viewer, final ProgressWriter progressWriter )
 	{
@@ -224,51 +207,6 @@
 		c.gridx++;
 		spinnerNumSteps = new JSpinner();
 		spinnerNumSteps.setModel( new SpinnerNumberModel( 10, 1, 10000, 1 ) );
-<<<<<<< HEAD
-		numStepsPanel.add( spinnerNumSteps );
-
-		final JPanel progressPanel = new JPanel();
-		progressPanel.setBorder( new EmptyBorder( 5, 5, 5, 5 ) );
-		boxes.add( progressPanel );
-		final GridBagLayout gbl_progressPanel = new GridBagLayout();
-		gbl_progressPanel.columnWidths = new int[] { 332, 0, 0 };
-		gbl_progressPanel.rowHeights = new int[] { 19, 0 };
-		gbl_progressPanel.columnWeights = new double[] { 1.0, 0.0, Double.MIN_VALUE };
-		gbl_progressPanel.rowWeights = new double[] { 1.0, Double.MIN_VALUE };
-		progressPanel.setLayout( gbl_progressPanel );
-
-		progressBar = new JProgressBar();
-		progressBar.setStringPainted( true );
-		final GridBagConstraints gbc_progressBar = new GridBagConstraints();
-		gbc_progressBar.insets = new Insets( 0, 0, 0, 5 );
-		gbc_progressBar.fill = GridBagConstraints.HORIZONTAL;
-		gbc_progressBar.gridx = 0;
-		gbc_progressBar.gridy = 0;
-		progressPanel.add( progressBar, gbc_progressBar );
-
-		cancelButton = new JButton( "Cancel" );
-		cancelButton.setEnabled( false );
-		final GridBagConstraints gbc_cancelButton = new GridBagConstraints();
-		gbc_cancelButton.gridx = 1;
-		gbc_cancelButton.gridy = 0;
-		progressPanel.add( cancelButton, gbc_cancelButton );
-		cancelButton.addActionListener( new ActionListener()
-		{
-
-			@Override
-			public void actionPerformed( final ActionEvent e )
-			{
-				isRecordThreadRunning = false;
-			}
-		} );
-
-		final JPanel buttonsPanel = new JPanel();
-		boxes.add( buttonsPanel );
-		buttonsPanel.setLayout( new FlowLayout( FlowLayout.RIGHT, 5, 5 ) );
-
-		final JButton recordButton = new JButton( "Record" );
-		buttonsPanel.add( recordButton );
-=======
 		content.add( spinnerNumSteps, c );
 
 		// --------------------------------------------------------
@@ -292,7 +230,6 @@
 		c.insets = new Insets( 0, 0, 0, 0 );
 		final JButton recordButton = new JButton( "Record" );
 		content.add( recordButton, c );
->>>>>>> de00ec5c
 
 		// ========================================================
 
@@ -303,24 +240,11 @@
 				spinnerMaxTimepoint.setValue( min );
 		} );
 
-<<<<<<< HEAD
-		spinnerMaxTimepoint.addChangeListener( new ChangeListener()
-		{
-			@Override
-			public void stateChanged( final ChangeEvent e )
-			{
-				final int min = ( Integer ) spinnerMinTimepoint.getValue();
-				final int max = ( Integer ) spinnerMaxTimepoint.getValue();
-				if ( min > max )
-					spinnerMinTimepoint.setValue( max );
-			}
-=======
 		spinnerMaxTimepoint.addChangeListener( e -> {
 			final int min = ( Integer ) spinnerMinTimepoint.getValue();
 			final int max = ( Integer ) spinnerMaxTimepoint.getValue();
 			if ( min > max )
 				spinnerMinTimepoint.setValue( max );
->>>>>>> de00ec5c
 		} );
 
 		final JFileChooser fileChooser = new JFileChooser();
@@ -364,25 +288,6 @@
 				{
 					try
 					{
-<<<<<<< HEAD
-						try
-						{
-							isRecordThreadRunning = true;
-							recordButton.setEnabled( false );
-							cancelButton.setEnabled( true );
-
-							recordMovie( width, height, minTimepointIndex, maxTimepointIndex, stepSize, numSteps, dir );
-
-							progressBar.setValue( 0 );
-							recordButton.setEnabled( true );
-							cancelButton.setEnabled( false );
-							isRecordThreadRunning = false;
-						}
-						catch ( final Exception ex )
-						{
-							ex.printStackTrace();
-						}
-=======
 						stopRecording = false;
 						recordButton.setEnabled( false );
 						cancelButton.setEnabled( true );
@@ -393,7 +298,6 @@
 						recordButton.setEnabled( true );
 						cancelButton.setEnabled( false );
 						stopRecording = true;
->>>>>>> de00ec5c
 					}
 					catch ( final Exception ex )
 					{
@@ -420,6 +324,7 @@
 		am.put( hideKey, hideAction );
 
 		pack();
+		setMinimumSize( getPreferredSize() );
 		setDefaultCloseOperation( WindowConstants.HIDE_ON_CLOSE );
 	}
 
@@ -494,8 +399,7 @@
 		for ( int timepoint = minTimepointIndex; timepoint <= maxTimepointIndex; ++timepoint )
 		{
 			// stop recording if requested
-<<<<<<< HEAD
-			if ( !isRecordThreadRunning )
+			if ( stopRecording )
 				break;
 
 			final AffineTransform3D tGV = getTransformation( renderState, canvasW, canvasH, timepoint );
@@ -513,11 +417,6 @@
 			LinAlgHelpers.subtract( vO, vX, vO );
 			final double dd = LinAlgHelpers.length( vO );
 
-=======
-			if ( stopRecording )
-				break;
-
->>>>>>> de00ec5c
 			target.clear();
 			renderState.setCurrentTimepoint( timepoint );
 
@@ -545,7 +444,6 @@
 
 			ImageIO.write( bi, "png", new File( String.format( "%s/img-%03d.png", dir, timepoint ) ) );
 			setProgress( ( double ) ( timepoint - minTimepointIndex + 1 ) / ( maxTimepointIndex - minTimepointIndex + 1 ) );
-<<<<<<< HEAD
 		}
 	}
 
@@ -571,15 +469,7 @@
 			affine.set( affine.get( 0, 3 ) - canvasW / 2, 0, 3 );
 			affine.set( affine.get( 1, 3 ) - canvasH / 2, 1, 3 );
 			return affine;
-=======
->>>>>>> de00ec5c
 		}
-	}
-
-	private synchronized void setProgress( final double progress )
-	{
-		progressWriter.setProgress( progress );
-		progressBar.setValue( ( int ) ( progress * 100 ) );
 	}
 
 	@Override
