package viewer;

import java.awt.BorderLayout;
import java.awt.Container;
import java.awt.Font;
import java.awt.Graphics;
import java.awt.Graphics2D;
import java.awt.GraphicsConfiguration;
import java.awt.event.ActionEvent;
import java.awt.event.KeyEvent;
import java.awt.event.KeyListener;
import java.awt.event.MouseEvent;
import java.awt.event.MouseMotionListener;
import java.awt.event.WindowAdapter;
import java.awt.event.WindowEvent;
import java.util.ArrayList;
import java.util.Collection;

import javax.swing.AbstractAction;
import javax.swing.Action;
import javax.swing.ActionMap;
import javax.swing.InputMap;
import javax.swing.JComponent;
import javax.swing.JFrame;
import javax.swing.JMenuBar;
import javax.swing.JRootPane;
import javax.swing.JSlider;
import javax.swing.KeyStroke;
import javax.swing.RootPaneContainer;
import javax.swing.event.ChangeEvent;
import javax.swing.event.ChangeListener;

import net.imglib.ui.OverlayRenderer;
import net.imglib.ui.PainterThread;
import net.imglib.ui.component.InteractiveDisplay3DCanvas;
import net.imglib2.Pair;
import net.imglib2.Positionable;
import net.imglib2.RealPoint;
import net.imglib2.RealPositionable;
import net.imglib2.realtransform.AffineTransform3D;
import net.imglib2.ui.TransformEventHandler3D;
import net.imglib2.ui.TransformListener3D;
import net.imglib2.util.LinAlgHelpers;
import net.imglib2.util.ValuePair;
import viewer.TextOverlayAnimator.TextPosition;
import viewer.render.Interpolation;
import viewer.render.MultiResolutionRenderer;
import viewer.render.SourceAndConverter;
import viewer.render.SourceState;
import viewer.render.ViewerState;
import viewer.render.overlay.MultiBoxOverlayRenderer;
import viewer.render.overlay.SourceInfoOverlayRenderer;
import viewer.util.AbstractTransformAnimator;

public class SpimViewer implements OverlayRenderer, TransformListener3D, PainterThread.Paintable
{
	protected ViewerState state;

	protected MultiResolutionRenderer imageRenderer;

	protected MultiBoxOverlayRenderer multiBoxOverlayRenderer;

	protected SourceInfoOverlayRenderer sourceInfoOverlayRenderer;

	/**
	 * Transformation set by the interactive viewer.
	 */
	final protected AffineTransform3D viewerTransform;

	/**
	 * Canvas used for displaying the rendered {@link #screenImages screen image}.
	 */
	final protected InteractiveDisplay3DCanvas display;

	/**
	 * Thread that triggers repainting of the display.
	 */
	final protected PainterThread painterThread;

	final protected JFrame frame;

	final protected JSlider sliderTime;

	final protected JSlider sliderAlpha;

	final protected MouseCoordinateListener mouseCoordinates;

	final protected ArrayList< Pair< KeyStroke, Action > > keysActions;

<<<<<<< HEAD
	protected volatile int currentAlpha = 128;
=======
	protected AbstractTransformAnimator currentAnimator = null;

>>>>>>> 3c897593

	/**
	 *
	 * @param width
	 *            width of the display window.
	 * @param height
	 *            height of the display window.
	 * @param sources
	 *            the {@link SourceAndConverter sources} to display.
	 * @param numTimePoints
	 *            number of available timepoints.
	 * @param numMipmapLevels
	 *            number of available mipmap levels.
	 */
	public SpimViewer( final int width, final int height, final Collection< SourceAndConverter< ? > > sources, final int numTimePoints)
	{
		state = new ViewerState( sources, numTimePoints );
		if ( ! sources.isEmpty() )
			state.setCurrentSource( 0 );
		multiBoxOverlayRenderer = new MultiBoxOverlayRenderer( width, height );
		sourceInfoOverlayRenderer = new SourceInfoOverlayRenderer();

		painterThread = new PainterThread( this );
		viewerTransform = new AffineTransform3D();
		display = new InteractiveDisplay3DCanvas( width, height, this, this );

		final double[] screenScales = new double[] { 1, 0.75, 0.5, 0.25, 0.125 };
		final long targetRenderNanos = 30 * 1000000;
		final long targetIoNanos = 10 * 1000000;
		final int badIoFrameBlockFrames = 5;
		final boolean doubleBuffered = true;
		final int numRenderingThreads = 3;
		imageRenderer = new MultiResolutionRenderer( display, painterThread, screenScales, targetRenderNanos, targetIoNanos, badIoFrameBlockFrames, doubleBuffered, numRenderingThreads );

		mouseCoordinates = new MouseCoordinateListener() ;
		display.addHandler( mouseCoordinates );

		sliderTime = new JSlider( JSlider.HORIZONTAL, 0, numTimePoints - 1, 0 );
		sliderTime.addChangeListener( new ChangeListener() {
			@Override
			public void stateChanged( final ChangeEvent e )
			{
				if ( e.getSource().equals( sliderTime ) )
					updateTimepoint( sliderTime.getValue() );
			}
		} );

		sliderAlpha = new JSlider( JSlider.VERTICAL, 0, 254, 128 );
		sliderAlpha.addChangeListener( new ChangeListener() {
			@Override
			public void stateChanged( final ChangeEvent e )
			{
				if ( e.getSource().equals( sliderAlpha ) )
					updateAlpha( sliderAlpha.getValue() );
			}
		} );

//		final GraphicsConfiguration gc = GuiHelpers.getSuitableGraphicsConfiguration( ARGBScreenImage.ARGB_COLOR_MODEL );
		final GraphicsConfiguration gc = GuiHelpers.getSuitableGraphicsConfiguration( GuiHelpers.RGB_COLOR_MODEL );
		frame = new JFrame( "multi-angle viewer", gc );
		frame.getRootPane().setDoubleBuffered( true );
		final Container content = frame.getContentPane();
		content.add( display, BorderLayout.CENTER );
		if ( numTimePoints > 1 )
			content.add( sliderTime, BorderLayout.SOUTH );
		content.add( sliderAlpha, BorderLayout.EAST );
		frame.pack();
		frame.setDefaultCloseOperation( JFrame.DISPOSE_ON_CLOSE );
		frame.addWindowListener( new WindowAdapter()
		{
			@Override
			public void windowClosing( final WindowEvent e )
			{
				painterThread.interrupt();
			}
		} );
		frame.setVisible( true );

		keysActions = new ArrayList< Pair< KeyStroke, Action > >();
		createKeyActions();
		installKeyActions( frame );

		painterThread.start();

		animatedOverlay = new TextOverlayAnimator( "Press <F1> for help.", 3000, TextPosition.CENTER );
	}

	public void setJMenuBar( final JMenuBar menubar )
	{
		frame.setJMenuBar( menubar );
		frame.pack();
	}

	public void addHandler( final Object handler )
	{
		display.addHandler( handler );
		if ( KeyListener.class.isInstance( handler ) )
			frame.addKeyListener( ( KeyListener ) handler );
	}

	public void getGlobalMouseCoordinates( final RealPositionable gPos )
	{
		assert gPos.numDimensions() == 3;
		final RealPoint lPos = new RealPoint( 3 );
		mouseCoordinates.getMouseCoordinates( lPos );
		viewerTransform.applyInverse( gPos, lPos );
	}

	@Override
	public void paint()
	{
		imageRenderer.paint( state );

		synchronized( this )
		{
			if ( currentAnimator != null )
			{
				final TransformEventHandler3D handler = display.getTransformEventHandler();
				final AffineTransform3D transform = currentAnimator.getCurrent( System.currentTimeMillis() );
				handler.setTransform( transform );
				transformChanged( transform );
				if ( currentAnimator.isComplete() )
					currentAnimator = null;
			}
		}

		display.repaint();
	}

	// TODO remove?
	public void requestRepaint()
	{
		imageRenderer.requestRepaint();
	}

	TextOverlayAnimator animatedOverlay = null;

	@Override
	public void drawOverlays( final Graphics g )
	{
		multiBoxOverlayRenderer.setViewerState( state );
		multiBoxOverlayRenderer.updateVirtualScreenSize( display.getWidth(), display.getHeight() );
		multiBoxOverlayRenderer.paint( ( Graphics2D ) g );

		sourceInfoOverlayRenderer.setViewerState( state );
		sourceInfoOverlayRenderer.paint( ( Graphics2D ) g );

		final RealPoint gPos = new RealPoint( 3 );
		getGlobalMouseCoordinates( gPos );
		final String mousePosGlobalString = String.format( "(%6.1f,%6.1f,%6.1f)", gPos.getDoublePosition( 0 ), gPos.getDoublePosition( 1 ), gPos.getDoublePosition( 2 ) );

		g.setFont( new Font( "Monospaced", Font.PLAIN, 12 ) );
		g.drawString( mousePosGlobalString, ( int ) g.getClipBounds().getWidth() - 170, 25 );

		if ( animatedOverlay != null )
		{
			animatedOverlay.paint( ( Graphics2D ) g, System.currentTimeMillis() );
			if ( animatedOverlay.isComplete() )
				animatedOverlay = null;
			else
				display.repaint();
		}
		if ( multiBoxOverlayRenderer.isHighlightInProgress() )
			display.repaint();
	}

	@Override
	public synchronized void transformChanged( final AffineTransform3D transform )
	{
		viewerTransform.set( transform );
		state.setViewerTransform( transform );
		requestRepaint();
	}


	static enum AlignPlane
	{
		XY,
		ZY,
		XZ
	}

	private final static double c = Math.cos( Math.PI / 4 );
	private final static double[] qAlignXY = new double[] { 1,  0,  0, 0 };
	private final static double[] qAlignZY = new double[] { c,  0, -c, 0 };
	private final static double[] qAlignXZ = new double[] { c,  c,  0, 0 };

	protected synchronized void align( final AlignPlane plane )
	{
		final SourceState< ? > source = state.getSources().get( state.getCurrentSource() );
		final AffineTransform3D sourceTransform = source.getSpimSource().getSourceTransform( state.getCurrentTimepoint(), 0 );

		final double[] qSource = new double[ 4 ];
		RotationAnimator.extractRotationAnisotropic( sourceTransform, qSource );

		final double[] qTmpSource;
		if ( plane == AlignPlane.XY )
		{
			RotationAnimator.extractApproximateRotationAffine( sourceTransform, qSource, 2 );
			qTmpSource = qSource;
		}
		else
		{
			qTmpSource = new double[4];
			if ( plane == AlignPlane.ZY )
			{
				RotationAnimator.extractApproximateRotationAffine( sourceTransform, qSource, 0 );
				LinAlgHelpers.quaternionMultiply( qSource, qAlignZY, qTmpSource );
			}
			else // if ( plane == AlignPlane.XZ )
			{
				RotationAnimator.extractApproximateRotationAffine( sourceTransform, qSource, 1 );
				LinAlgHelpers.quaternionMultiply( qSource, qAlignXZ, qTmpSource );
			}
		}

		final double[] qTarget = new double[ 4 ];
		LinAlgHelpers.quaternionInvert( qTmpSource, qTarget );

		final AffineTransform3D transform = display.getTransformEventHandler().getTransform();
		currentAnimator = new RotationAnimator( transform, mouseCoordinates.getX(), mouseCoordinates.getY(), qTarget, 300 );
		currentAnimator.setTime( System.currentTimeMillis() );
		transformChanged( transform );
	}

	protected synchronized void updateTimepoint( final int timepoint )
	{
		if ( state.getCurrentTimepoint() != timepoint )
		{
			state.setCurrentTimepoint( timepoint );
			requestRepaint();
		}
	}

	final int indicatorTime = 800;

	protected synchronized void toggleInterpolation()
	{
		final Interpolation interpolation = state.getInterpolation();
		if ( interpolation == Interpolation.NEARESTNEIGHBOR )
		{
			state.setInterpolation( Interpolation.NLINEAR );
			animatedOverlay = new TextOverlayAnimator( "tri-linear interpolation", indicatorTime );
		}
		else
		{
			state.setInterpolation( Interpolation.NEARESTNEIGHBOR );
			animatedOverlay = new TextOverlayAnimator( "nearest-neighbor interpolation", indicatorTime );
		}
		requestRepaint();
	}

	public synchronized void toggleSingleSourceMode()
	{
		final boolean singleSourceMode = ! state.isSingleSourceMode();
		state.setSingleSourceMode( singleSourceMode );
		animatedOverlay = new TextOverlayAnimator( singleSourceMode ? "single-source mode" : "fused mode", indicatorTime );
		requestRepaint();
	}

	public synchronized void toggleVisibility( final int sourceIndex )
	{
		if ( sourceIndex >= 0 && sourceIndex < state.numSources() )
		{
			final SourceState< ? > source = state.getSources().get( sourceIndex );
			source.setActive( !source.isActive() );
			multiBoxOverlayRenderer.highlight( sourceIndex );
			if ( ! state.isSingleSourceMode() )
				requestRepaint();
			else
				display.repaint();
		}
	}

	/**
	 * Set the index of the source to display.
	 */
	public synchronized void setCurrentSource( final int sourceIndex )
	{
		if ( sourceIndex >= 0 && sourceIndex < state.numSources() )
		{
			state.setCurrentSource( sourceIndex );
			multiBoxOverlayRenderer.highlight( sourceIndex );
			if ( state.isSingleSourceMode() )
				requestRepaint();
			else
				display.repaint();
		}
	}

	public int getCurrentAlpha()
	{
		return currentAlpha;
	}

	public synchronized void updateAlpha( final int alpha )
	{
		if ( currentAlpha != alpha )
		{
			currentAlpha = alpha;
			requestRepaint();
		}
	}

	/**
	 * Set the viewer transform.
	 */
	public synchronized void setCurrentViewerTransform( final AffineTransform3D viewerTransform )
	{
		display.getTransformEventHandler().setTransform( viewerTransform );
		transformChanged( viewerTransform );
	}

	/**
	 * Get a copy of the current {@link ViewerState}.
	 *
	 * @return a copy of the current {@link ViewerState}.
	 */
	public synchronized ViewerState getState()
	{
		return state.copy();
	}

	/**
	 * Create Keystrokes and corresponding Actions.
	 *
	 * @return list of KeyStroke-Action-pairs.
	 */
	protected void createKeyActions()
	{
		KeyStroke key = KeyStroke.getKeyStroke( KeyEvent.VK_I, 0 );
		Action action = new AbstractAction( "toogle interpolation" )
		{
			@Override
			public void actionPerformed( final ActionEvent e )
			{
				toggleInterpolation();
			}

			private static final long serialVersionUID = 1L;
		};
		keysActions.add( new ValuePair< KeyStroke, Action >( key, action ) );

		key = KeyStroke.getKeyStroke( KeyEvent.VK_F, 0 );
		action = new AbstractAction( "toogle display mode" )
		{
			@Override
			public void actionPerformed( final ActionEvent e )
			{
				toggleSingleSourceMode();
			}

			private static final long serialVersionUID = 1L;
		};
		keysActions.add( new ValuePair< KeyStroke, Action >( key, action ) );

		final int[] numkeys = new int[] { KeyEvent.VK_1, KeyEvent.VK_2, KeyEvent.VK_3, KeyEvent.VK_4, KeyEvent.VK_5, KeyEvent.VK_6, KeyEvent.VK_7, KeyEvent.VK_8, KeyEvent.VK_9, KeyEvent.VK_0 };

		for ( int i = 0; i < numkeys.length; ++i )
		{
			final int index = i;

			key = KeyStroke.getKeyStroke( numkeys[ i ], 0 );
			action = new AbstractAction( "set current source " + i )
			{
				@Override
				public void actionPerformed( final ActionEvent e )
				{
					setCurrentSource( index );
				}

				private static final long serialVersionUID = 1L;
			};
			keysActions.add( new ValuePair< KeyStroke, Action >( key, action ) );

			key = KeyStroke.getKeyStroke( numkeys[ i ], KeyEvent.SHIFT_DOWN_MASK );
			action = new AbstractAction( "toggle source visibility " + i )
			{
				@Override
				public void actionPerformed( final ActionEvent e )
				{
					toggleVisibility( index );
				}

				private static final long serialVersionUID = 1L;
			};
			keysActions.add( new ValuePair< KeyStroke, Action >( key, action ) );
		}

		key = KeyStroke.getKeyStroke( KeyEvent.VK_Z, KeyEvent.SHIFT_DOWN_MASK );
		action = new AbstractAction( "align XY plane" )
		{
			@Override
			public void actionPerformed( final ActionEvent e )
			{
				align( AlignPlane.XY );
			}

			private static final long serialVersionUID = 1L;
		};
		keysActions.add( new ValuePair< KeyStroke, Action >( key, action ) );

		key = KeyStroke.getKeyStroke( KeyEvent.VK_X, KeyEvent.SHIFT_DOWN_MASK );
		action = new AbstractAction( "align ZY plane" )
		{
			@Override
			public void actionPerformed( final ActionEvent e )
			{
				align( AlignPlane.ZY );
			}

			private static final long serialVersionUID = 1L;
		};
		keysActions.add( new ValuePair< KeyStroke, Action >( key, action ) );

		key = KeyStroke.getKeyStroke( KeyEvent.VK_Y, KeyEvent.SHIFT_DOWN_MASK );
		action = new AbstractAction( "align XZ plane" )
		{
			@Override
			public void actionPerformed( final ActionEvent e )
			{
				align( AlignPlane.XZ );
			}

			private static final long serialVersionUID = 1L;
		};
		keysActions.add( new ValuePair< KeyStroke, Action >( key, action ) );
		key = KeyStroke.getKeyStroke( KeyEvent.VK_A, KeyEvent.SHIFT_DOWN_MASK );
		keysActions.add( new ValuePair< KeyStroke, Action >( key, action ) );

		key = KeyStroke.getKeyStroke( KeyEvent.VK_CLOSE_BRACKET, 0, false );
		action = new AbstractAction( "next timepoint" )
		{
			@Override
			public void actionPerformed( final ActionEvent e )
			{
				sliderTime.setValue( sliderTime.getValue() + 1 );
			}

			private static final long serialVersionUID = 1L;
		};
		keysActions.add( new ValuePair< KeyStroke, Action >( key, action ) );
		key = KeyStroke.getKeyStroke( KeyEvent.VK_M, 0 );
		keysActions.add( new ValuePair< KeyStroke, Action >( key, action ) );

		key = KeyStroke.getKeyStroke( KeyEvent.VK_OPEN_BRACKET, 0, false );
		action = new AbstractAction( "previous timepoint" )
		{
			@Override
			public void actionPerformed( final ActionEvent e )
			{
				sliderTime.setValue( sliderTime.getValue() - 1 );
			}

			private static final long serialVersionUID = 1L;
		};
		keysActions.add( new ValuePair< KeyStroke, Action >( key, action ) );
		key = KeyStroke.getKeyStroke( KeyEvent.VK_N, 0 );
		keysActions.add( new ValuePair< KeyStroke, Action >( key, action ) );
	}

	public void addKeyAction( final KeyStroke keystroke, final Action action )
	{
		keysActions.add( new ValuePair< KeyStroke, Action >( keystroke, action ) );
		installKeyActions( frame );
	}

	/**
	 * Add Keystrokes and corresponding Actions from {@link #keysActions} to a container.
	 */
	public void installKeyActions( final RootPaneContainer container )
	{
		final JRootPane rootpane = container.getRootPane();
		final ActionMap am = rootpane.getActionMap();
		final InputMap im = rootpane.getInputMap( JComponent.WHEN_ANCESTOR_OF_FOCUSED_COMPONENT );
		for ( final Pair< KeyStroke, Action > keyAction : keysActions )
		{
			final KeyStroke key = keyAction.getA();
			final Action action = keyAction.getB();
			im.put( key, action.getValue( Action.NAME ) );
			am.put( action.getValue( Action.NAME ), action );
		}
	}

	protected class MouseCoordinateListener implements MouseMotionListener
	{
		private int x;

		private int y;

		public synchronized void getMouseCoordinates( final Positionable p )
		{
			p.setPosition( x, 0 );
			p.setPosition( y, 1 );
		}

		@Override
		public synchronized void mouseDragged( final MouseEvent e )
		{
			x = e.getX();
			y = e.getY();
		}

		@Override
		public synchronized void mouseMoved( final MouseEvent e )
		{
			x = e.getX();
			y = e.getY();
			display.repaint(); // TODO: only when overlays are visible
		}

		public synchronized int getX()
		{
			return x;
		}

		public synchronized int getY()
		{
			return y;
		}
	}
}<|MERGE_RESOLUTION|>--- conflicted
+++ resolved
@@ -87,12 +87,9 @@
 
 	final protected ArrayList< Pair< KeyStroke, Action > > keysActions;
 
-<<<<<<< HEAD
+	protected AbstractTransformAnimator currentAnimator = null;
+
 	protected volatile int currentAlpha = 128;
-=======
-	protected AbstractTransformAnimator currentAnimator = null;
-
->>>>>>> 3c897593
 
 	/**
 	 *
