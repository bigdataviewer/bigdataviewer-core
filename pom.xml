<?xml version="1.0" encoding="UTF-8"?>
<project xmlns="http://maven.apache.org/POM/4.0.0"
	xmlns:xsi="http://www.w3.org/2001/XMLSchema-instance"
	xsi:schemaLocation="http://maven.apache.org/POM/4.0.0
		http://maven.apache.org/xsd/maven-4.0.0.xsd">
	<modelVersion>4.0.0</modelVersion>

	<parent>
		<groupId>org.scijava</groupId>
		<artifactId>pom-scijava</artifactId>
		<version>1.126</version>
	</parent>

	<groupId>sc.fiji</groupId>
	<artifactId>spim_viewer</artifactId>
	<version>1.0.0-SNAPSHOT</version>

	<name>SPIM Viewer</name>
	<description>A viewer for multi-angle images, especially SPIM images</description>

	<dependencies>
		<dependency>
			<groupId>net.imagej</groupId>
			<artifactId>ij</artifactId>
			<version>${imagej1.version}</version>
		</dependency>
		<dependency>
			<groupId>net.imglib2</groupId>
			<artifactId>imglib2</artifactId>
			<version>2.0.0-SNAPSHOT</version>
		</dependency>
		<dependency>
			<groupId>net.imglib2</groupId>
			<artifactId>imglib2-realtransform</artifactId>
			<version>2.0.0-SNAPSHOT</version>
		</dependency>
		<dependency>
			<groupId>net.imglib2</groupId>
			<artifactId>imglib2-ui</artifactId>
			<version>2.0.0-SNAPSHOT</version>
		</dependency>
		<dependency>
			<groupId>net.imglib2</groupId>
			<artifactId>imglib2-algorithms</artifactId>
			<version>2.0.0-SNAPSHOT</version>
		</dependency>
		<dependency>
			<groupId>net.imglib2</groupId>
			<artifactId>imglib2-meta</artifactId>
			<version>2.0.0-SNAPSHOT</version>
		</dependency>
		<dependency>
			<groupId>net.imglib2</groupId>
			<artifactId>imglib2-ij</artifactId>
			<version>2.0.0-SNAPSHOT</version>
		</dependency>
		<dependency>
			<groupId>sc.fiji</groupId>
			<artifactId>SPIM_Opener</artifactId>
			<version>2.0.0-SNAPSHOT</version>
		</dependency>
		<dependency>
			<groupId>sc.fiji</groupId>
			<artifactId>SPIM_Registration</artifactId>
			<version>2.0.0-SNAPSHOT</version>
		</dependency>
		<dependency>
			<groupId>cisd</groupId>
			<artifactId>jhdf5</artifactId>
			<version>12.02.3</version>
		</dependency>
		<dependency>
			<groupId>org.jdom</groupId>
			<artifactId>jdom2</artifactId>
			<version>2.0.5</version>
		</dependency>
		<dependency>
			<groupId>java3d</groupId>
			<artifactId>vecmath</artifactId>
			<version>1.3.1</version>
		</dependency>
		<dependency>
<<<<<<< HEAD
			<groupId>com.google.code.gson</groupId>
			<artifactId>gson</artifactId>
			<version>2.2.4</version>
			<scope>compile</scope>
=======
			<groupId>org.eclipse.jetty</groupId>
			<artifactId>jetty-server</artifactId>
			<version>9.1.3.v20140225</version>
		</dependency>
		<dependency>
			<groupId>com.google.code.gson</groupId>
			<artifactId>gson</artifactId>
			<version>2.2.4</version>
>>>>>>> aefc5bc6
		</dependency>
	</dependencies>

	<developers>
		<developer>
			<id>tpietzsch</id>
			<name>Tobias Pietzsch</name>
			<email>pietzsch@mpi-cbg.de</email>
			<url></url>
			<organization>MPI-CBG</organization>
			<organizationUrl>http://www.mpi-cbg.de/</organizationUrl>
			<roles>
				<role>architect</role>
				<role>developer</role>
			</roles>
			<timezone>+1</timezone>
		</developer>
	</developers>

	<repositories>
		<!-- NB: for project parent -->
		<repository>
			<id>imagej.releases</id>
			<url>http://maven.imagej.net/content/repositories/releases</url>
		</repository>
		<repository>
			<id>imagej.snapshots</id>
			<url>http://maven.imagej.net/content/repositories/snapshots</url>
		</repository>
	</repositories>

	<scm>
		<connection>scm:git:git://github.com/tpietzsch/spimviewer</connection>
		<developerConnection>scm:git:git@github.com:tpietzsch/spimviewer</developerConnection>
		<tag>HEAD</tag>
		<url>https://github.com/tpietzsch/spimviewer</url>
	</scm>

</project><|MERGE_RESOLUTION|>--- conflicted
+++ resolved
@@ -80,12 +80,6 @@
 			<version>1.3.1</version>
 		</dependency>
 		<dependency>
-<<<<<<< HEAD
-			<groupId>com.google.code.gson</groupId>
-			<artifactId>gson</artifactId>
-			<version>2.2.4</version>
-			<scope>compile</scope>
-=======
 			<groupId>org.eclipse.jetty</groupId>
 			<artifactId>jetty-server</artifactId>
 			<version>9.1.3.v20140225</version>
@@ -94,7 +88,6 @@
 			<groupId>com.google.code.gson</groupId>
 			<artifactId>gson</artifactId>
 			<version>2.2.4</version>
->>>>>>> aefc5bc6
 		</dependency>
 	</dependencies>
 
