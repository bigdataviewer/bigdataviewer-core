--- conflicted
+++ resolved
@@ -202,11 +202,11 @@
 			<artifactId>miglayout-swing</artifactId>
 		</dependency>
 		<dependency>
-<<<<<<< HEAD
 			<groupId>com.google.code.gson</groupId>
 			<artifactId>gson</artifactId>
 			<version>2.8.5</version>
-=======
+		</dependency>
+		<dependency>
 			<groupId>com.formdev</groupId>
 			<artifactId>flatlaf</artifactId>
 		</dependency>
@@ -214,7 +214,6 @@
 			<groupId>dev.dirs</groupId>
 			<artifactId>directories</artifactId>
 			<version>${directories.version}</version>
->>>>>>> a44ddcba
 		</dependency>
 
 		<!-- test dependencies -->
