--- conflicted
+++ resolved
@@ -81,15 +81,14 @@
 			<version>12.02.3</version>
 		</dependency>
 		<dependency>
-<<<<<<< HEAD
+			<groupId>org.jdom</groupId>
+			<artifactId>jdom2</artifactId>
+			<version>2.0.5</version>
+		</dependency>
+		<dependency>
 			<groupId>net.imglib2</groupId>
 			<artifactId>imglib2-meta</artifactId>
 			<version>2.0.0-SNAPSHOT</version>
-=======
-			<groupId>org.jdom</groupId>
-			<artifactId>jdom2</artifactId>
-			<version>2.0.5</version>
->>>>>>> 819f52c7
 		</dependency>
 	</dependencies>
 
